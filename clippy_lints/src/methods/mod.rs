--- conflicted
+++ resolved
@@ -109,13 +109,13 @@
 use rustc_hir as hir;
 use rustc_hir::def::Res;
 use rustc_hir::{Expr, ExprKind, PrimTy, QPath, TraitItem, TraitItemKind};
+use rustc_hir_analysis::hir_ty_to_ty;
 use rustc_lint::{LateContext, LateLintPass, LintContext};
 use rustc_middle::lint::in_external_macro;
 use rustc_middle::ty::{self, TraitRef, Ty};
 use rustc_semver::RustcVersion;
 use rustc_session::{declare_tool_lint, impl_lint_pass};
 use rustc_span::{sym, Span};
-use rustc_hir_analysis::hir_ty_to_ty;
 
 declare_clippy_lint! {
     /// ### What it does
@@ -3255,55 +3255,12 @@
         let self_ty = cx.tcx.type_of(item.def_id);
 
         let implements_trait = matches!(item.kind, hir::ItemKind::Impl(hir::Impl { of_trait: Some(_), .. }));
-<<<<<<< HEAD
-        if_chain! {
-            if let hir::ImplItemKind::Fn(ref sig, id) = impl_item.kind;
-            if let Some(first_arg) = iter_input_pats(sig.decl, cx.tcx.hir().body(id)).next();
-
-            let method_sig = cx.tcx.fn_sig(impl_item.def_id.def_id);
-            let method_sig = cx.tcx.erase_late_bound_regions(method_sig);
-
-            let first_arg_ty = method_sig.inputs().iter().next();
-
-            // check conventions w.r.t. conversion method names and predicates
-            if let Some(first_arg_ty) = first_arg_ty;
-
-            then {
-                // if this impl block implements a trait, lint in trait definition instead
-                if !implements_trait && cx.access_levels.is_exported(impl_item.def_id.def_id) {
-                    // check missing trait implementations
-                    for method_config in &TRAIT_METHODS {
-                        if name == method_config.method_name &&
-                            sig.decl.inputs.len() == method_config.param_count &&
-                            method_config.output_type.matches(&sig.decl.output) &&
-                            method_config.self_kind.matches(cx, self_ty, *first_arg_ty) &&
-                            fn_header_equals(method_config.fn_header, sig.header) &&
-                            method_config.lifetime_param_cond(impl_item)
-                        {
-                            span_lint_and_help(
-                                cx,
-                                SHOULD_IMPLEMENT_TRAIT,
-                                impl_item.span,
-                                &format!(
-                                    "method `{}` can be confused for the standard trait method `{}::{}`",
-                                    method_config.method_name,
-                                    method_config.trait_name,
-                                    method_config.method_name
-                                ),
-                                None,
-                                &format!(
-                                    "consider implementing the trait `{}` or choosing a less ambiguous method name",
-                                    method_config.trait_name
-                                )
-                            );
-                        }
-=======
         if let hir::ImplItemKind::Fn(ref sig, id) = impl_item.kind {
             let method_sig = cx.tcx.fn_sig(impl_item.def_id);
             let method_sig = cx.tcx.erase_late_bound_regions(method_sig);
             let first_arg_ty_opt = method_sig.inputs().iter().next().copied();
             // if this impl block implements a trait, lint in trait definition instead
-            if !implements_trait && cx.access_levels.is_exported(impl_item.def_id) {
+            if !implements_trait && cx.access_levels.is_exported(impl_item.def_id.def_id) {
                 // check missing trait implementations
                 for method_config in &TRAIT_METHODS {
                     if name == method_config.method_name
@@ -3331,20 +3288,15 @@
                                 method_config.trait_name
                             ),
                         );
->>>>>>> 0f6932a1
                     }
                 }
             }
 
             if sig.decl.implicit_self.has_implicit_self()
                     && !(self.avoid_breaking_exported_api
-<<<<<<< HEAD
-                        && cx.access_levels.is_exported(impl_item.def_id.def_id))
-=======
-                    && cx.access_levels.is_exported(impl_item.def_id))
+                    && cx.access_levels.is_exported(impl_item.def_id.def_id))
                     && let Some(first_arg) = iter_input_pats(sig.decl, cx.tcx.hir().body(id)).next()
                     && let Some(first_arg_ty) = first_arg_ty_opt
->>>>>>> 0f6932a1
                 {
                     wrong_self_convention::check(
                         cx,
