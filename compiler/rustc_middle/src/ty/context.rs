//! Type context book-keeping.

#![allow(rustc::usage_of_ty_tykind)]

use crate::arena::Arena;
use crate::dep_graph::{DepGraph, DepKindStruct};
use crate::hir::place::Place as HirPlace;
use crate::infer::canonical::{Canonical, CanonicalVarInfo, CanonicalVarInfos};
use crate::lint::struct_lint_level;
use crate::middle::codegen_fn_attrs::CodegenFnAttrs;
use crate::middle::resolve_lifetime;
use crate::middle::stability;
use crate::mir::interpret::{self, Allocation, ConstAllocation};
use crate::mir::{
    Body, BorrowCheckResult, Field, Local, Place, PlaceElem, ProjectionKind, Promoted,
};
use crate::thir::Thir;
use crate::traits;
use crate::ty::query::{self, TyCtxtAt};
use crate::ty::{
    self, AdtDef, AdtDefData, AdtKind, Binder, BindingMode, BoundVar, CanonicalPolyFnSig,
<<<<<<< HEAD
    ClosureSizeProfileData, Const, ConstS, ConstVid, DefIdTree, ExistentialPredicate, FieldTy, FloatTy,
    FloatVar, FloatVid, GenericParamDefKind, InferConst, InferTy, IntTy, IntVar, IntVid, List,
    ParamConst, ParamTy, PolyFnSig, Predicate, PredicateKind, PredicateS, ProjectionTy, Region,
    RegionKind, ReprOptions, TraitObjectVisitor, Ty, TyKind, TyS, TyVar, TyVid, TypeAndMut, UintTy,
=======
    ClosureSizeProfileData, Const, ConstS, DefIdTree, FloatTy, FloatVar, FloatVid,
    GenericParamDefKind, InferTy, IntTy, IntVar, IntVid, List, ParamConst, ParamTy,
    PolyExistentialPredicate, PolyFnSig, Predicate, PredicateKind, ProjectionTy, Region,
    RegionKind, ReprOptions, TraitObjectVisitor, Ty, TyKind, TyVar, TyVid, TypeAndMut, UintTy,
>>>>>>> fc594f15
    Visibility,
};
use crate::ty::{GenericArg, GenericArgKind, InternalSubsts, SubstsRef, UserSubsts};
use rustc_ast as ast;
use rustc_data_structures::fingerprint::Fingerprint;
use rustc_data_structures::fx::{FxHashMap, FxHashSet};
use rustc_data_structures::intern::Interned;
use rustc_data_structures::memmap::Mmap;
use rustc_data_structures::profiling::SelfProfilerRef;
use rustc_data_structures::sharded::{IntoPointer, ShardedHashMap};
use rustc_data_structures::stable_hasher::{HashStable, StableHasher};
use rustc_data_structures::steal::Steal;
use rustc_data_structures::sync::{self, Lock, Lrc, ReadGuard, RwLock, WorkerLocal};
use rustc_data_structures::unord::UnordSet;
use rustc_data_structures::vec_map::VecMap;
use rustc_errors::{
    DecorateLint, DiagnosticBuilder, DiagnosticMessage, ErrorGuaranteed, MultiSpan,
};
use rustc_hir as hir;
use rustc_hir::def::{DefKind, Res};
use rustc_hir::def_id::{CrateNum, DefId, LocalDefId, LocalDefIdMap, LOCAL_CRATE};
use rustc_hir::definitions::Definitions;
use rustc_hir::hir_id::OwnerId;
use rustc_hir::intravisit::Visitor;
use rustc_hir::lang_items::LangItem;
use rustc_hir::{
    Constness, ExprKind, HirId, ImplItemKind, ItemKind, ItemLocalId, ItemLocalMap, ItemLocalSet,
    Node, TraitCandidate, TraitItemKind,
};
use rustc_index::vec::{Idx, IndexVec};
use rustc_macros::HashStable;
use rustc_middle::mir::FakeReadCause;
use rustc_query_system::dep_graph::DepNodeIndex;
use rustc_query_system::ich::StableHashingContext;
use rustc_serialize::opaque::{FileEncodeResult, FileEncoder};
use rustc_session::config::{CrateType, OutputFilenames};
use rustc_session::cstore::CrateStoreDyn;
use rustc_session::lint::Lint;
use rustc_session::Limit;
use rustc_session::Session;
use rustc_span::def_id::{DefPathHash, StableCrateId};
use rustc_span::source_map::SourceMap;
use rustc_span::symbol::{kw, sym, Ident, Symbol};
use rustc_span::{Span, DUMMY_SP};
use rustc_target::abi::{Layout, LayoutS, TargetDataLayout, VariantIdx};
use rustc_target::spec::abi;
use rustc_type_ir::sty::TyKind::*;
use rustc_type_ir::WithCachedTypeInfo;
use rustc_type_ir::{DynKind, InternAs, InternIteratorElement, Interner, TypeFlags};

use std::any::Any;
use std::borrow::Borrow;
use std::cmp::Ordering;
use std::collections::hash_map::{self, Entry};
use std::fmt;
use std::hash::{Hash, Hasher};
use std::iter;
use std::mem;
use std::ops::{Bound, Deref};
use std::sync::Arc;

use super::{ImplPolarity, RvalueScopes};

pub trait OnDiskCache<'tcx>: rustc_data_structures::sync::Sync {
    /// Creates a new `OnDiskCache` instance from the serialized data in `data`.
    fn new(sess: &'tcx Session, data: Mmap, start_pos: usize) -> Self
    where
        Self: Sized;

    fn new_empty(source_map: &'tcx SourceMap) -> Self
    where
        Self: Sized;

    fn drop_serialized_data(&self, tcx: TyCtxt<'tcx>);

    fn serialize(&self, tcx: TyCtxt<'tcx>, encoder: FileEncoder) -> FileEncodeResult;
}

#[allow(rustc::usage_of_ty_tykind)]
impl<'tcx> Interner for TyCtxt<'tcx> {
    type AdtDef = ty::AdtDef<'tcx>;
    type SubstsRef = ty::SubstsRef<'tcx>;
    type DefId = DefId;
    type Ty = Ty<'tcx>;
    type Const = ty::Const<'tcx>;
    type Region = Region<'tcx>;
    type TypeAndMut = TypeAndMut<'tcx>;
    type Mutability = hir::Mutability;
    type Movability = hir::Movability;
    type PolyFnSig = PolyFnSig<'tcx>;
    type ListBinderExistentialPredicate = &'tcx List<PolyExistentialPredicate<'tcx>>;
    type BinderListTy = Binder<'tcx, &'tcx List<Ty<'tcx>>>;
    type ListTy = &'tcx List<Ty<'tcx>>;
    type ProjectionTy = ty::ProjectionTy<'tcx>;
    type ParamTy = ParamTy;
    type BoundTy = ty::BoundTy;
    type PlaceholderType = ty::PlaceholderType;
    type InferTy = InferTy;
    type ErrorGuaranteed = ErrorGuaranteed;
    type PredicateKind = ty::PredicateKind<'tcx>;
    type AllocId = crate::mir::interpret::AllocId;

    type EarlyBoundRegion = ty::EarlyBoundRegion;
    type BoundRegion = ty::BoundRegion;
    type FreeRegion = ty::FreeRegion;
    type RegionVid = ty::RegionVid;
    type PlaceholderRegion = ty::PlaceholderRegion;
}

type InternedSet<'tcx, T> = ShardedHashMap<InternedInSet<'tcx, T>, ()>;

pub struct CtxtInterners<'tcx> {
    /// The arena that types, regions, etc. are allocated from.
    arena: &'tcx WorkerLocal<Arena<'tcx>>,

    // Specifically use a speedy hash algorithm for these hash sets, since
    // they're accessed quite often.
    type_: InternedSet<'tcx, WithCachedTypeInfo<TyKind<'tcx>>>,
    const_lists: InternedSet<'tcx, List<ty::Const<'tcx>>>,
    substs: InternedSet<'tcx, InternalSubsts<'tcx>>,
    canonical_var_infos: InternedSet<'tcx, List<CanonicalVarInfo<'tcx>>>,
    region: InternedSet<'tcx, RegionKind<'tcx>>,
    poly_existential_predicates: InternedSet<'tcx, List<PolyExistentialPredicate<'tcx>>>,
    predicate: InternedSet<'tcx, WithCachedTypeInfo<ty::Binder<'tcx, PredicateKind<'tcx>>>>,
    predicates: InternedSet<'tcx, List<Predicate<'tcx>>>,
    projs: InternedSet<'tcx, List<ProjectionKind>>,
    place_elems: InternedSet<'tcx, List<PlaceElem<'tcx>>>,
    const_: InternedSet<'tcx, ConstS<'tcx>>,
    const_allocation: InternedSet<'tcx, Allocation>,
    bound_variable_kinds: InternedSet<'tcx, List<ty::BoundVariableKind>>,
    layout: InternedSet<'tcx, LayoutS<VariantIdx>>,
    adt_def: InternedSet<'tcx, AdtDefData>,
}

impl<'tcx> CtxtInterners<'tcx> {
    fn new(arena: &'tcx WorkerLocal<Arena<'tcx>>) -> CtxtInterners<'tcx> {
        CtxtInterners {
            arena,
            type_: Default::default(),
            const_lists: Default::default(),
            substs: Default::default(),
            region: Default::default(),
            poly_existential_predicates: Default::default(),
            canonical_var_infos: Default::default(),
            predicate: Default::default(),
            predicates: Default::default(),
            projs: Default::default(),
            place_elems: Default::default(),
            const_: Default::default(),
            const_allocation: Default::default(),
            bound_variable_kinds: Default::default(),
            layout: Default::default(),
            adt_def: Default::default(),
        }
    }

    /// Interns a type.
    #[allow(rustc::usage_of_ty_tykind)]
    #[inline(never)]
    fn intern_ty(
        &self,
        kind: TyKind<'tcx>,
        sess: &Session,
        definitions: &rustc_hir::definitions::Definitions,
        cstore: &CrateStoreDyn,
        source_span: &IndexVec<LocalDefId, Span>,
    ) -> Ty<'tcx> {
        Ty(Interned::new_unchecked(
            self.type_
                .intern(kind, |kind| {
                    let flags = super::flags::FlagComputation::for_kind(&kind);
                    let stable_hash =
                        self.stable_hash(&flags, sess, definitions, cstore, source_span, &kind);

                    InternedInSet(self.arena.alloc(WithCachedTypeInfo {
                        internee: kind,
                        stable_hash,
                        flags: flags.flags,
                        outer_exclusive_binder: flags.outer_exclusive_binder,
                    }))
                })
                .0,
        ))
    }

    fn stable_hash<'a, T: HashStable<StableHashingContext<'a>>>(
        &self,
        flags: &ty::flags::FlagComputation,
        sess: &'a Session,
        definitions: &'a rustc_hir::definitions::Definitions,
        cstore: &'a CrateStoreDyn,
        source_span: &'a IndexVec<LocalDefId, Span>,
        val: &T,
    ) -> Fingerprint {
        // It's impossible to hash inference variables (and will ICE), so we don't need to try to cache them.
        // Without incremental, we rarely stable-hash types, so let's not do it proactively.
        if flags.flags.intersects(TypeFlags::NEEDS_INFER) || sess.opts.incremental.is_none() {
            Fingerprint::ZERO
        } else {
            let mut hasher = StableHasher::new();
            let mut hcx = StableHashingContext::new(sess, definitions, cstore, source_span);
            val.hash_stable(&mut hcx, &mut hasher);
            hasher.finish()
        }
    }

    #[inline(never)]
    fn intern_predicate(
        &self,
        kind: Binder<'tcx, PredicateKind<'tcx>>,
        sess: &Session,
        definitions: &rustc_hir::definitions::Definitions,
        cstore: &CrateStoreDyn,
        source_span: &IndexVec<LocalDefId, Span>,
    ) -> Predicate<'tcx> {
        Predicate(Interned::new_unchecked(
            self.predicate
                .intern(kind, |kind| {
                    let flags = super::flags::FlagComputation::for_predicate(kind);

                    let stable_hash =
                        self.stable_hash(&flags, sess, definitions, cstore, source_span, &kind);

                    InternedInSet(self.arena.alloc(WithCachedTypeInfo {
                        internee: kind,
                        stable_hash,
                        flags: flags.flags,
                        outer_exclusive_binder: flags.outer_exclusive_binder,
                    }))
                })
                .0,
        ))
    }
}

pub struct CommonTypes<'tcx> {
    pub __zkllvm_field_bls12381_base: Ty<'tcx>,
    pub __zkllvm_field_bls12381_scalar: Ty<'tcx>,
    pub __zkllvm_field_curve25519_base: Ty<'tcx>,
    pub __zkllvm_field_curve25519_scalar: Ty<'tcx>,
    pub __zkllvm_field_pallas_base: Ty<'tcx>,
    pub __zkllvm_field_pallas_scalar: Ty<'tcx>,
    pub unit: Ty<'tcx>,
    pub bool: Ty<'tcx>,
    pub char: Ty<'tcx>,
    pub isize: Ty<'tcx>,
    pub i8: Ty<'tcx>,
    pub i16: Ty<'tcx>,
    pub i32: Ty<'tcx>,
    pub i64: Ty<'tcx>,
    pub i128: Ty<'tcx>,
    pub usize: Ty<'tcx>,
    pub u8: Ty<'tcx>,
    pub u16: Ty<'tcx>,
    pub u32: Ty<'tcx>,
    pub u64: Ty<'tcx>,
    pub u128: Ty<'tcx>,
    pub f32: Ty<'tcx>,
    pub f64: Ty<'tcx>,
    pub str_: Ty<'tcx>,
    pub never: Ty<'tcx>,
    pub self_param: Ty<'tcx>,

    /// Dummy type used for the `Self` of a `TraitRef` created for converting
    /// a trait object, and which gets removed in `ExistentialTraitRef`.
    /// This type must not appear anywhere in other converted types.
    pub trait_object_dummy_self: Ty<'tcx>,
}

pub struct CommonLifetimes<'tcx> {
    /// `ReStatic`
    pub re_static: Region<'tcx>,

    /// Erased region, used outside of type inference.
    pub re_erased: Region<'tcx>,
}

pub struct CommonConsts<'tcx> {
    pub unit: Const<'tcx>,
}

pub struct LocalTableInContext<'a, V> {
    hir_owner: OwnerId,
    data: &'a ItemLocalMap<V>,
}

/// Validate that the given HirId (respectively its `local_id` part) can be
/// safely used as a key in the maps of a TypeckResults. For that to be
/// the case, the HirId must have the same `owner` as all the other IDs in
/// this table (signified by `hir_owner`). Otherwise the HirId
/// would be in a different frame of reference and using its `local_id`
/// would result in lookup errors, or worse, in silently wrong data being
/// stored/returned.
#[inline]
fn validate_hir_id_for_typeck_results(hir_owner: OwnerId, hir_id: hir::HirId) {
    if hir_id.owner != hir_owner {
        invalid_hir_id_for_typeck_results(hir_owner, hir_id);
    }
}

#[cold]
#[inline(never)]
fn invalid_hir_id_for_typeck_results(hir_owner: OwnerId, hir_id: hir::HirId) {
    ty::tls::with(|tcx| {
        bug!(
            "node {} with HirId::owner {:?} cannot be placed in TypeckResults with hir_owner {:?}",
            tcx.hir().node_to_string(hir_id),
            hir_id.owner,
            hir_owner
        )
    });
}

impl<'a, V> LocalTableInContext<'a, V> {
    pub fn contains_key(&self, id: hir::HirId) -> bool {
        validate_hir_id_for_typeck_results(self.hir_owner, id);
        self.data.contains_key(&id.local_id)
    }

    pub fn get(&self, id: hir::HirId) -> Option<&V> {
        validate_hir_id_for_typeck_results(self.hir_owner, id);
        self.data.get(&id.local_id)
    }

    pub fn iter(&self) -> hash_map::Iter<'_, hir::ItemLocalId, V> {
        self.data.iter()
    }
}

impl<'a, V> ::std::ops::Index<hir::HirId> for LocalTableInContext<'a, V> {
    type Output = V;

    fn index(&self, key: hir::HirId) -> &V {
        self.get(key).expect("LocalTableInContext: key not found")
    }
}

pub struct LocalTableInContextMut<'a, V> {
    hir_owner: OwnerId,
    data: &'a mut ItemLocalMap<V>,
}

impl<'a, V> LocalTableInContextMut<'a, V> {
    pub fn get_mut(&mut self, id: hir::HirId) -> Option<&mut V> {
        validate_hir_id_for_typeck_results(self.hir_owner, id);
        self.data.get_mut(&id.local_id)
    }

    pub fn entry(&mut self, id: hir::HirId) -> Entry<'_, hir::ItemLocalId, V> {
        validate_hir_id_for_typeck_results(self.hir_owner, id);
        self.data.entry(id.local_id)
    }

    pub fn insert(&mut self, id: hir::HirId, val: V) -> Option<V> {
        validate_hir_id_for_typeck_results(self.hir_owner, id);
        self.data.insert(id.local_id, val)
    }

    pub fn remove(&mut self, id: hir::HirId) -> Option<V> {
        validate_hir_id_for_typeck_results(self.hir_owner, id);
        self.data.remove(&id.local_id)
    }
}

/// Whenever a value may be live across a generator yield, the type of that value winds up in the
/// `GeneratorInteriorTypeCause` struct. This struct adds additional information about such
/// captured types that can be useful for diagnostics. In particular, it stores the span that
/// caused a given type to be recorded, along with the scope that enclosed the value (which can
/// be used to find the await that the value is live across).
///
/// For example:
///
/// ```ignore (pseudo-Rust)
/// async move {
///     let x: T = expr;
///     foo.await
///     ...
/// }
/// ```
///
/// Here, we would store the type `T`, the span of the value `x`, the "scope-span" for
/// the scope that contains `x`, the expr `T` evaluated from, and the span of `foo.await`.
#[derive(TyEncodable, TyDecodable, Clone, Debug, Eq, Hash, PartialEq, HashStable)]
#[derive(TypeFoldable, TypeVisitable)]
pub struct GeneratorInteriorTypeCause<'tcx> {
    /// Type of the captured binding.
    pub ty: Ty<'tcx>,
    /// Span of the binding that was captured.
    pub span: Span,
    /// Span of the scope of the captured binding.
    pub scope_span: Option<Span>,
    /// Span of `.await` or `yield` expression.
    pub yield_span: Span,
    /// Expr which the type evaluated from.
    pub expr: Option<hir::HirId>,
}

// This type holds diagnostic information on generators and async functions across crate boundaries
// and is used to provide better error messages
#[derive(TyEncodable, TyDecodable, Clone, Debug, HashStable)]
pub struct GeneratorDiagnosticData<'tcx> {
    pub generator_interior_types: ty::Binder<'tcx, Vec<GeneratorInteriorTypeCause<'tcx>>>,
    pub hir_owner: DefId,
    pub nodes_types: ItemLocalMap<Ty<'tcx>>,
    pub adjustments: ItemLocalMap<Vec<ty::adjustment::Adjustment<'tcx>>>,
}

#[derive(TyEncodable, TyDecodable, Debug, HashStable)]
pub struct TypeckResults<'tcx> {
    /// The `HirId::owner` all `ItemLocalId`s in this table are relative to.
    pub hir_owner: OwnerId,

    /// Resolved definitions for `<T>::X` associated paths and
    /// method calls, including those of overloaded operators.
    type_dependent_defs: ItemLocalMap<Result<(DefKind, DefId), ErrorGuaranteed>>,

    /// Resolved field indices for field accesses in expressions (`S { field }`, `obj.field`)
    /// or patterns (`S { field }`). The index is often useful by itself, but to learn more
    /// about the field you also need definition of the variant to which the field
    /// belongs, but it may not exist if it's a tuple field (`tuple.0`).
    field_indices: ItemLocalMap<usize>,

    /// Stores the types for various nodes in the AST. Note that this table
    /// is not guaranteed to be populated outside inference. See
    /// typeck::check::fn_ctxt for details.
    node_types: ItemLocalMap<Ty<'tcx>>,

    /// Stores the type parameters which were substituted to obtain the type
    /// of this node. This only applies to nodes that refer to entities
    /// parameterized by type parameters, such as generic fns, types, or
    /// other items.
    node_substs: ItemLocalMap<SubstsRef<'tcx>>,

    /// This will either store the canonicalized types provided by the user
    /// or the substitutions that the user explicitly gave (if any) attached
    /// to `id`. These will not include any inferred values. The canonical form
    /// is used to capture things like `_` or other unspecified values.
    ///
    /// For example, if the user wrote `foo.collect::<Vec<_>>()`, then the
    /// canonical substitutions would include only `for<X> { Vec<X> }`.
    ///
    /// See also `AscribeUserType` statement in MIR.
    user_provided_types: ItemLocalMap<CanonicalUserType<'tcx>>,

    /// Stores the canonicalized types provided by the user. See also
    /// `AscribeUserType` statement in MIR.
    pub user_provided_sigs: LocalDefIdMap<CanonicalPolyFnSig<'tcx>>,

    adjustments: ItemLocalMap<Vec<ty::adjustment::Adjustment<'tcx>>>,

    /// Stores the actual binding mode for all instances of hir::BindingAnnotation.
    pat_binding_modes: ItemLocalMap<BindingMode>,

    /// Stores the types which were implicitly dereferenced in pattern binding modes
    /// for later usage in THIR lowering. For example,
    ///
    /// ```
    /// match &&Some(5i32) {
    ///     Some(n) => {},
    ///     _ => {},
    /// }
    /// ```
    /// leads to a `vec![&&Option<i32>, &Option<i32>]`. Empty vectors are not stored.
    ///
    /// See:
    /// <https://github.com/rust-lang/rfcs/blob/master/text/2005-match-ergonomics.md#definitions>
    pat_adjustments: ItemLocalMap<Vec<Ty<'tcx>>>,

    /// Records the reasons that we picked the kind of each closure;
    /// not all closures are present in the map.
    closure_kind_origins: ItemLocalMap<(Span, HirPlace<'tcx>)>,

    /// For each fn, records the "liberated" types of its arguments
    /// and return type. Liberated means that all bound regions
    /// (including late-bound regions) are replaced with free
    /// equivalents. This table is not used in codegen (since regions
    /// are erased there) and hence is not serialized to metadata.
    ///
    /// This table also contains the "revealed" values for any `impl Trait`
    /// that appear in the signature and whose values are being inferred
    /// by this function.
    ///
    /// # Example
    ///
    /// ```rust
    /// # use std::fmt::Debug;
    /// fn foo(x: &u32) -> impl Debug { *x }
    /// ```
    ///
    /// The function signature here would be:
    ///
    /// ```ignore (illustrative)
    /// for<'a> fn(&'a u32) -> Foo
    /// ```
    ///
    /// where `Foo` is an opaque type created for this function.
    ///
    ///
    /// The *liberated* form of this would be
    ///
    /// ```ignore (illustrative)
    /// fn(&'a u32) -> u32
    /// ```
    ///
    /// Note that `'a` is not bound (it would be an `ReFree`) and
    /// that the `Foo` opaque type is replaced by its hidden type.
    liberated_fn_sigs: ItemLocalMap<ty::FnSig<'tcx>>,

    /// For each FRU expression, record the normalized types of the fields
    /// of the struct - this is needed because it is non-trivial to
    /// normalize while preserving regions. This table is used only in
    /// MIR construction and hence is not serialized to metadata.
    fru_field_types: ItemLocalMap<Vec<Ty<'tcx>>>,

    /// For every coercion cast we add the HIR node ID of the cast
    /// expression to this set.
    coercion_casts: ItemLocalSet,

    /// Set of trait imports actually used in the method resolution.
    /// This is used for warning unused imports. During type
    /// checking, this `Lrc` should not be cloned: it must have a ref-count
    /// of 1 so that we can insert things into the set mutably.
    pub used_trait_imports: Lrc<UnordSet<LocalDefId>>,

    /// If any errors occurred while type-checking this body,
    /// this field will be set to `Some(ErrorGuaranteed)`.
    pub tainted_by_errors: Option<ErrorGuaranteed>,

    /// All the opaque types that have hidden types set
    /// by this function. We also store the
    /// type here, so that mir-borrowck can use it as a hint for figuring out hidden types,
    /// even if they are only set in dead code (which doesn't show up in MIR).
    pub concrete_opaque_types: VecMap<LocalDefId, ty::OpaqueHiddenType<'tcx>>,

    /// Tracks the minimum captures required for a closure;
    /// see `MinCaptureInformationMap` for more details.
    pub closure_min_captures: ty::MinCaptureInformationMap<'tcx>,

    /// Tracks the fake reads required for a closure and the reason for the fake read.
    /// When performing pattern matching for closures, there are times we don't end up
    /// reading places that are mentioned in a closure (because of _ patterns). However,
    /// to ensure the places are initialized, we introduce fake reads.
    /// Consider these two examples:
    /// ``` (discriminant matching with only wildcard arm)
    /// let x: u8;
    /// let c = || match x { _ => () };
    /// ```
    /// In this example, we don't need to actually read/borrow `x` in `c`, and so we don't
    /// want to capture it. However, we do still want an error here, because `x` should have
    /// to be initialized at the point where c is created. Therefore, we add a "fake read"
    /// instead.
    /// ``` (destructured assignments)
    /// let c = || {
    ///     let (t1, t2) = t;
    /// }
    /// ```
    /// In the second example, we capture the disjoint fields of `t` (`t.0` & `t.1`), but
    /// we never capture `t`. This becomes an issue when we build MIR as we require
    /// information on `t` in order to create place `t.0` and `t.1`. We can solve this
    /// issue by fake reading `t`.
    pub closure_fake_reads: FxHashMap<LocalDefId, Vec<(HirPlace<'tcx>, FakeReadCause, hir::HirId)>>,

    /// Tracks the rvalue scoping rules which defines finer scoping for rvalue expressions
    /// by applying extended parameter rules.
    /// Details may be find in `rustc_hir_analysis::check::rvalue_scopes`.
    pub rvalue_scopes: RvalueScopes,

    /// Stores the type, expression, span and optional scope span of all types
    /// that are live across the yield of this generator (if a generator).
    pub generator_interior_types: ty::Binder<'tcx, Vec<GeneratorInteriorTypeCause<'tcx>>>,

    /// We sometimes treat byte string literals (which are of type `&[u8; N]`)
    /// as `&[u8]`, depending on the pattern  in which they are used.
    /// This hashset records all instances where we behave
    /// like this to allow `const_to_pat` to reliably handle this situation.
    pub treat_byte_string_as_slice: ItemLocalSet,

    /// Contains the data for evaluating the effect of feature `capture_disjoint_fields`
    /// on closure size.
    pub closure_size_eval: FxHashMap<LocalDefId, ClosureSizeProfileData<'tcx>>,
}

impl<'tcx> TypeckResults<'tcx> {
    pub fn new(hir_owner: OwnerId) -> TypeckResults<'tcx> {
        TypeckResults {
            hir_owner,
            type_dependent_defs: Default::default(),
            field_indices: Default::default(),
            user_provided_types: Default::default(),
            user_provided_sigs: Default::default(),
            node_types: Default::default(),
            node_substs: Default::default(),
            adjustments: Default::default(),
            pat_binding_modes: Default::default(),
            pat_adjustments: Default::default(),
            closure_kind_origins: Default::default(),
            liberated_fn_sigs: Default::default(),
            fru_field_types: Default::default(),
            coercion_casts: Default::default(),
            used_trait_imports: Lrc::new(Default::default()),
            tainted_by_errors: None,
            concrete_opaque_types: Default::default(),
            closure_min_captures: Default::default(),
            closure_fake_reads: Default::default(),
            rvalue_scopes: Default::default(),
            generator_interior_types: ty::Binder::dummy(Default::default()),
            treat_byte_string_as_slice: Default::default(),
            closure_size_eval: Default::default(),
        }
    }

    /// Returns the final resolution of a `QPath` in an `Expr` or `Pat` node.
    pub fn qpath_res(&self, qpath: &hir::QPath<'_>, id: hir::HirId) -> Res {
        match *qpath {
            hir::QPath::Resolved(_, ref path) => path.res,
            hir::QPath::TypeRelative(..) | hir::QPath::LangItem(..) => self
                .type_dependent_def(id)
                .map_or(Res::Err, |(kind, def_id)| Res::Def(kind, def_id)),
        }
    }

    pub fn type_dependent_defs(
        &self,
    ) -> LocalTableInContext<'_, Result<(DefKind, DefId), ErrorGuaranteed>> {
        LocalTableInContext { hir_owner: self.hir_owner, data: &self.type_dependent_defs }
    }

    pub fn type_dependent_def(&self, id: HirId) -> Option<(DefKind, DefId)> {
        validate_hir_id_for_typeck_results(self.hir_owner, id);
        self.type_dependent_defs.get(&id.local_id).cloned().and_then(|r| r.ok())
    }

    pub fn type_dependent_def_id(&self, id: HirId) -> Option<DefId> {
        self.type_dependent_def(id).map(|(_, def_id)| def_id)
    }

    pub fn type_dependent_defs_mut(
        &mut self,
    ) -> LocalTableInContextMut<'_, Result<(DefKind, DefId), ErrorGuaranteed>> {
        LocalTableInContextMut { hir_owner: self.hir_owner, data: &mut self.type_dependent_defs }
    }

    pub fn field_indices(&self) -> LocalTableInContext<'_, usize> {
        LocalTableInContext { hir_owner: self.hir_owner, data: &self.field_indices }
    }

    pub fn field_indices_mut(&mut self) -> LocalTableInContextMut<'_, usize> {
        LocalTableInContextMut { hir_owner: self.hir_owner, data: &mut self.field_indices }
    }

    pub fn field_index(&self, id: hir::HirId) -> usize {
        self.field_indices().get(id).cloned().expect("no index for a field")
    }

    pub fn opt_field_index(&self, id: hir::HirId) -> Option<usize> {
        self.field_indices().get(id).cloned()
    }

    pub fn user_provided_types(&self) -> LocalTableInContext<'_, CanonicalUserType<'tcx>> {
        LocalTableInContext { hir_owner: self.hir_owner, data: &self.user_provided_types }
    }

    pub fn user_provided_types_mut(
        &mut self,
    ) -> LocalTableInContextMut<'_, CanonicalUserType<'tcx>> {
        LocalTableInContextMut { hir_owner: self.hir_owner, data: &mut self.user_provided_types }
    }

    pub fn node_types(&self) -> LocalTableInContext<'_, Ty<'tcx>> {
        LocalTableInContext { hir_owner: self.hir_owner, data: &self.node_types }
    }

    pub fn node_types_mut(&mut self) -> LocalTableInContextMut<'_, Ty<'tcx>> {
        LocalTableInContextMut { hir_owner: self.hir_owner, data: &mut self.node_types }
    }

    pub fn get_generator_diagnostic_data(&self) -> GeneratorDiagnosticData<'tcx> {
        let generator_interior_type = self.generator_interior_types.map_bound_ref(|vec| {
            vec.iter()
                .map(|item| {
                    GeneratorInteriorTypeCause {
                        ty: item.ty,
                        span: item.span,
                        scope_span: item.scope_span,
                        yield_span: item.yield_span,
                        expr: None, //FIXME: Passing expression over crate boundaries is impossible at the moment
                    }
                })
                .collect::<Vec<_>>()
        });
        GeneratorDiagnosticData {
            generator_interior_types: generator_interior_type,
            hir_owner: self.hir_owner.to_def_id(),
            nodes_types: self.node_types.clone(),
            adjustments: self.adjustments.clone(),
        }
    }

    pub fn node_type(&self, id: hir::HirId) -> Ty<'tcx> {
        self.node_type_opt(id).unwrap_or_else(|| {
            bug!("node_type: no type for node `{}`", tls::with(|tcx| tcx.hir().node_to_string(id)))
        })
    }

    pub fn node_type_opt(&self, id: hir::HirId) -> Option<Ty<'tcx>> {
        validate_hir_id_for_typeck_results(self.hir_owner, id);
        self.node_types.get(&id.local_id).cloned()
    }

    pub fn node_substs_mut(&mut self) -> LocalTableInContextMut<'_, SubstsRef<'tcx>> {
        LocalTableInContextMut { hir_owner: self.hir_owner, data: &mut self.node_substs }
    }

    pub fn node_substs(&self, id: hir::HirId) -> SubstsRef<'tcx> {
        validate_hir_id_for_typeck_results(self.hir_owner, id);
        self.node_substs.get(&id.local_id).cloned().unwrap_or_else(|| InternalSubsts::empty())
    }

    pub fn node_substs_opt(&self, id: hir::HirId) -> Option<SubstsRef<'tcx>> {
        validate_hir_id_for_typeck_results(self.hir_owner, id);
        self.node_substs.get(&id.local_id).cloned()
    }

    /// Returns the type of a pattern as a monotype. Like [`expr_ty`], this function
    /// doesn't provide type parameter substitutions.
    ///
    /// [`expr_ty`]: TypeckResults::expr_ty
    pub fn pat_ty(&self, pat: &hir::Pat<'_>) -> Ty<'tcx> {
        self.node_type(pat.hir_id)
    }

    /// Returns the type of an expression as a monotype.
    ///
    /// NB (1): This is the PRE-ADJUSTMENT TYPE for the expression.  That is, in
    /// some cases, we insert `Adjustment` annotations such as auto-deref or
    /// auto-ref.  The type returned by this function does not consider such
    /// adjustments.  See `expr_ty_adjusted()` instead.
    ///
    /// NB (2): This type doesn't provide type parameter substitutions; e.g., if you
    /// ask for the type of `id` in `id(3)`, it will return `fn(&isize) -> isize`
    /// instead of `fn(ty) -> T with T = isize`.
    pub fn expr_ty(&self, expr: &hir::Expr<'_>) -> Ty<'tcx> {
        self.node_type(expr.hir_id)
    }

    pub fn expr_ty_opt(&self, expr: &hir::Expr<'_>) -> Option<Ty<'tcx>> {
        self.node_type_opt(expr.hir_id)
    }

    pub fn adjustments(&self) -> LocalTableInContext<'_, Vec<ty::adjustment::Adjustment<'tcx>>> {
        LocalTableInContext { hir_owner: self.hir_owner, data: &self.adjustments }
    }

    pub fn adjustments_mut(
        &mut self,
    ) -> LocalTableInContextMut<'_, Vec<ty::adjustment::Adjustment<'tcx>>> {
        LocalTableInContextMut { hir_owner: self.hir_owner, data: &mut self.adjustments }
    }

    pub fn expr_adjustments(&self, expr: &hir::Expr<'_>) -> &[ty::adjustment::Adjustment<'tcx>] {
        validate_hir_id_for_typeck_results(self.hir_owner, expr.hir_id);
        self.adjustments.get(&expr.hir_id.local_id).map_or(&[], |a| &a[..])
    }

    /// Returns the type of `expr`, considering any `Adjustment`
    /// entry recorded for that expression.
    pub fn expr_ty_adjusted(&self, expr: &hir::Expr<'_>) -> Ty<'tcx> {
        self.expr_adjustments(expr).last().map_or_else(|| self.expr_ty(expr), |adj| adj.target)
    }

    pub fn expr_ty_adjusted_opt(&self, expr: &hir::Expr<'_>) -> Option<Ty<'tcx>> {
        self.expr_adjustments(expr).last().map(|adj| adj.target).or_else(|| self.expr_ty_opt(expr))
    }

    pub fn is_method_call(&self, expr: &hir::Expr<'_>) -> bool {
        // Only paths and method calls/overloaded operators have
        // entries in type_dependent_defs, ignore the former here.
        if let hir::ExprKind::Path(_) = expr.kind {
            return false;
        }

        matches!(self.type_dependent_defs().get(expr.hir_id), Some(Ok((DefKind::AssocFn, _))))
    }

    pub fn extract_binding_mode(&self, s: &Session, id: HirId, sp: Span) -> Option<BindingMode> {
        self.pat_binding_modes().get(id).copied().or_else(|| {
            s.delay_span_bug(sp, "missing binding mode");
            None
        })
    }

    pub fn pat_binding_modes(&self) -> LocalTableInContext<'_, BindingMode> {
        LocalTableInContext { hir_owner: self.hir_owner, data: &self.pat_binding_modes }
    }

    pub fn pat_binding_modes_mut(&mut self) -> LocalTableInContextMut<'_, BindingMode> {
        LocalTableInContextMut { hir_owner: self.hir_owner, data: &mut self.pat_binding_modes }
    }

    pub fn pat_adjustments(&self) -> LocalTableInContext<'_, Vec<Ty<'tcx>>> {
        LocalTableInContext { hir_owner: self.hir_owner, data: &self.pat_adjustments }
    }

    pub fn pat_adjustments_mut(&mut self) -> LocalTableInContextMut<'_, Vec<Ty<'tcx>>> {
        LocalTableInContextMut { hir_owner: self.hir_owner, data: &mut self.pat_adjustments }
    }

    /// For a given closure, returns the iterator of `ty::CapturedPlace`s that are captured
    /// by the closure.
    pub fn closure_min_captures_flattened(
        &self,
        closure_def_id: LocalDefId,
    ) -> impl Iterator<Item = &ty::CapturedPlace<'tcx>> {
        self.closure_min_captures
            .get(&closure_def_id)
            .map(|closure_min_captures| closure_min_captures.values().flat_map(|v| v.iter()))
            .into_iter()
            .flatten()
    }

    pub fn closure_kind_origins(&self) -> LocalTableInContext<'_, (Span, HirPlace<'tcx>)> {
        LocalTableInContext { hir_owner: self.hir_owner, data: &self.closure_kind_origins }
    }

    pub fn closure_kind_origins_mut(
        &mut self,
    ) -> LocalTableInContextMut<'_, (Span, HirPlace<'tcx>)> {
        LocalTableInContextMut { hir_owner: self.hir_owner, data: &mut self.closure_kind_origins }
    }

    pub fn liberated_fn_sigs(&self) -> LocalTableInContext<'_, ty::FnSig<'tcx>> {
        LocalTableInContext { hir_owner: self.hir_owner, data: &self.liberated_fn_sigs }
    }

    pub fn liberated_fn_sigs_mut(&mut self) -> LocalTableInContextMut<'_, ty::FnSig<'tcx>> {
        LocalTableInContextMut { hir_owner: self.hir_owner, data: &mut self.liberated_fn_sigs }
    }

    pub fn fru_field_types(&self) -> LocalTableInContext<'_, Vec<Ty<'tcx>>> {
        LocalTableInContext { hir_owner: self.hir_owner, data: &self.fru_field_types }
    }

    pub fn fru_field_types_mut(&mut self) -> LocalTableInContextMut<'_, Vec<Ty<'tcx>>> {
        LocalTableInContextMut { hir_owner: self.hir_owner, data: &mut self.fru_field_types }
    }

    pub fn is_coercion_cast(&self, hir_id: hir::HirId) -> bool {
        validate_hir_id_for_typeck_results(self.hir_owner, hir_id);
        self.coercion_casts.contains(&hir_id.local_id)
    }

    pub fn set_coercion_cast(&mut self, id: ItemLocalId) {
        self.coercion_casts.insert(id);
    }

    pub fn coercion_casts(&self) -> &ItemLocalSet {
        &self.coercion_casts
    }
}

rustc_index::newtype_index! {
    pub struct UserTypeAnnotationIndex {
        derive [HashStable]
        DEBUG_FORMAT = "UserType({})",
        const START_INDEX = 0,
    }
}

/// Mapping of type annotation indices to canonical user type annotations.
pub type CanonicalUserTypeAnnotations<'tcx> =
    IndexVec<UserTypeAnnotationIndex, CanonicalUserTypeAnnotation<'tcx>>;

#[derive(Clone, Debug, TyEncodable, TyDecodable, HashStable, TypeFoldable, TypeVisitable, Lift)]
pub struct CanonicalUserTypeAnnotation<'tcx> {
    pub user_ty: Box<CanonicalUserType<'tcx>>,
    pub span: Span,
    pub inferred_ty: Ty<'tcx>,
}

/// Canonicalized user type annotation.
pub type CanonicalUserType<'tcx> = Canonical<'tcx, UserType<'tcx>>;

impl<'tcx> CanonicalUserType<'tcx> {
    /// Returns `true` if this represents a substitution of the form `[?0, ?1, ?2]`,
    /// i.e., each thing is mapped to a canonical variable with the same index.
    pub fn is_identity(&self) -> bool {
        match self.value {
            UserType::Ty(_) => false,
            UserType::TypeOf(_, user_substs) => {
                if user_substs.user_self_ty.is_some() {
                    return false;
                }

                iter::zip(user_substs.substs, BoundVar::new(0)..).all(|(kind, cvar)| {
                    match kind.unpack() {
                        GenericArgKind::Type(ty) => match ty.kind() {
                            ty::Bound(debruijn, b) => {
                                // We only allow a `ty::INNERMOST` index in substitutions.
                                assert_eq!(*debruijn, ty::INNERMOST);
                                cvar == b.var
                            }
                            _ => false,
                        },

                        GenericArgKind::Lifetime(r) => match *r {
                            ty::ReLateBound(debruijn, br) => {
                                // We only allow a `ty::INNERMOST` index in substitutions.
                                assert_eq!(debruijn, ty::INNERMOST);
                                cvar == br.var
                            }
                            _ => false,
                        },

                        GenericArgKind::Const(ct) => match ct.kind() {
                            ty::ConstKind::Bound(debruijn, b) => {
                                // We only allow a `ty::INNERMOST` index in substitutions.
                                assert_eq!(debruijn, ty::INNERMOST);
                                cvar == b
                            }
                            _ => false,
                        },
                    }
                })
            }
        }
    }
}

/// A user-given type annotation attached to a constant. These arise
/// from constants that are named via paths, like `Foo::<A>::new` and
/// so forth.
#[derive(Copy, Clone, Debug, PartialEq, TyEncodable, TyDecodable)]
#[derive(HashStable, TypeFoldable, TypeVisitable, Lift)]
pub enum UserType<'tcx> {
    Ty(Ty<'tcx>),

    /// The canonical type is the result of `type_of(def_id)` with the
    /// given substitutions applied.
    TypeOf(DefId, UserSubsts<'tcx>),
}

impl<'tcx> CommonTypes<'tcx> {
    fn new(
        interners: &CtxtInterners<'tcx>,
        sess: &Session,
        definitions: &rustc_hir::definitions::Definitions,
        cstore: &CrateStoreDyn,
        source_span: &IndexVec<LocalDefId, Span>,
    ) -> CommonTypes<'tcx> {
        let mk = |ty| interners.intern_ty(ty, sess, definitions, cstore, source_span);

        CommonTypes {
            __zkllvm_field_bls12381_base: mk(Field(ty::FieldTy::Bls12381Base)),
            __zkllvm_field_bls12381_scalar: mk(Field(ty::FieldTy::Bls12381Scalar)),
            __zkllvm_field_curve25519_base: mk(Field(ty::FieldTy::Curve25519Base)),
            __zkllvm_field_curve25519_scalar: mk(Field(ty::FieldTy::Curve25519Scalar)),
            __zkllvm_field_pallas_base: mk(Field(ty::FieldTy::PallasBase)),
            __zkllvm_field_pallas_scalar: mk(Field(ty::FieldTy::PallasScalar)),
            unit: mk(Tuple(List::empty())),
            bool: mk(Bool),
            char: mk(Char),
            never: mk(Never),
            isize: mk(Int(ty::IntTy::Isize)),
            i8: mk(Int(ty::IntTy::I8)),
            i16: mk(Int(ty::IntTy::I16)),
            i32: mk(Int(ty::IntTy::I32)),
            i64: mk(Int(ty::IntTy::I64)),
            i128: mk(Int(ty::IntTy::I128)),
            usize: mk(Uint(ty::UintTy::Usize)),
            u8: mk(Uint(ty::UintTy::U8)),
            u16: mk(Uint(ty::UintTy::U16)),
            u32: mk(Uint(ty::UintTy::U32)),
            u64: mk(Uint(ty::UintTy::U64)),
            u128: mk(Uint(ty::UintTy::U128)),
            f32: mk(Float(ty::FloatTy::F32)),
            f64: mk(Float(ty::FloatTy::F64)),
            str_: mk(Str),
            self_param: mk(ty::Param(ty::ParamTy { index: 0, name: kw::SelfUpper })),

            trait_object_dummy_self: mk(Infer(ty::FreshTy(0))),
        }
    }
}

impl<'tcx> CommonLifetimes<'tcx> {
    fn new(interners: &CtxtInterners<'tcx>) -> CommonLifetimes<'tcx> {
        let mk = |r| {
            Region(Interned::new_unchecked(
                interners.region.intern(r, |r| InternedInSet(interners.arena.alloc(r))).0,
            ))
        };

        CommonLifetimes { re_static: mk(ty::ReStatic), re_erased: mk(ty::ReErased) }
    }
}

impl<'tcx> CommonConsts<'tcx> {
    fn new(interners: &CtxtInterners<'tcx>, types: &CommonTypes<'tcx>) -> CommonConsts<'tcx> {
        let mk_const = |c| {
            Const(Interned::new_unchecked(
                interners.const_.intern(c, |c| InternedInSet(interners.arena.alloc(c))).0,
            ))
        };

        CommonConsts {
            unit: mk_const(ty::ConstS {
                kind: ty::ConstKind::Value(ty::ValTree::zst()),
                ty: types.unit,
            }),
        }
    }
}

/// This struct contains information regarding the `ReFree(FreeRegion)` corresponding to a lifetime
/// conflict.
#[derive(Debug)]
pub struct FreeRegionInfo {
    /// `LocalDefId` corresponding to FreeRegion
    pub def_id: LocalDefId,
    /// the bound region corresponding to FreeRegion
    pub boundregion: ty::BoundRegionKind,
    /// checks if bound region is in Impl Item
    pub is_impl_item: bool,
}

/// This struct should only be created by `create_def`.
#[derive(Copy, Clone)]
pub struct TyCtxtFeed<'tcx, KEY: Copy> {
    pub tcx: TyCtxt<'tcx>,
    // Do not allow direct access, as downstream code must not mutate this field.
    key: KEY,
}

impl<'tcx> TyCtxt<'tcx> {
    pub fn feed_unit_query(self) -> TyCtxtFeed<'tcx, ()> {
        TyCtxtFeed { tcx: self, key: () }
    }
}

impl<'tcx, KEY: Copy> TyCtxtFeed<'tcx, KEY> {
    #[inline(always)]
    pub fn key(&self) -> KEY {
        self.key
    }
}

impl<'tcx> TyCtxtFeed<'tcx, LocalDefId> {
    #[inline(always)]
    pub fn def_id(&self) -> LocalDefId {
        self.key
    }
}

/// The central data structure of the compiler. It stores references
/// to the various **arenas** and also houses the results of the
/// various **compiler queries** that have been performed. See the
/// [rustc dev guide] for more details.
///
/// [rustc dev guide]: https://rustc-dev-guide.rust-lang.org/ty.html
#[derive(Copy, Clone)]
#[rustc_diagnostic_item = "TyCtxt"]
#[rustc_pass_by_value]
pub struct TyCtxt<'tcx> {
    gcx: &'tcx GlobalCtxt<'tcx>,
}

impl<'tcx> Deref for TyCtxt<'tcx> {
    type Target = &'tcx GlobalCtxt<'tcx>;
    #[inline(always)]
    fn deref(&self) -> &Self::Target {
        &self.gcx
    }
}

pub struct GlobalCtxt<'tcx> {
    pub arena: &'tcx WorkerLocal<Arena<'tcx>>,
    pub hir_arena: &'tcx WorkerLocal<hir::Arena<'tcx>>,

    interners: CtxtInterners<'tcx>,

    pub sess: &'tcx Session,

    /// This only ever stores a `LintStore` but we don't want a dependency on that type here.
    ///
    /// FIXME(Centril): consider `dyn LintStoreMarker` once
    /// we can upcast to `Any` for some additional type safety.
    pub lint_store: Lrc<dyn Any + sync::Sync + sync::Send>,

    pub dep_graph: DepGraph,

    pub prof: SelfProfilerRef,

    /// Common types, pre-interned for your convenience.
    pub types: CommonTypes<'tcx>,

    /// Common lifetimes, pre-interned for your convenience.
    pub lifetimes: CommonLifetimes<'tcx>,

    /// Common consts, pre-interned for your convenience.
    pub consts: CommonConsts<'tcx>,

    definitions: RwLock<Definitions>,

    /// Output of the resolver.
    pub(crate) untracked_resolutions: ty::ResolverGlobalCtxt,
    /// The entire crate as AST. This field serves as the input for the hir_crate query,
    /// which lowers it from AST to HIR. It must not be read or used by anything else.
    pub untracked_crate: Steal<Lrc<ast::Crate>>,

    /// This provides access to the incremental compilation on-disk cache for query results.
    /// Do not access this directly. It is only meant to be used by
    /// `DepGraph::try_mark_green()` and the query infrastructure.
    /// This is `None` if we are not incremental compilation mode
    pub on_disk_cache: Option<&'tcx dyn OnDiskCache<'tcx>>,

    pub queries: &'tcx dyn query::QueryEngine<'tcx>,
    pub query_caches: query::QueryCaches<'tcx>,
    pub(crate) query_kinds: &'tcx [DepKindStruct<'tcx>],

    // Internal caches for metadata decoding. No need to track deps on this.
    pub ty_rcache: Lock<FxHashMap<ty::CReaderCacheKey, Ty<'tcx>>>,
    pub pred_rcache: Lock<FxHashMap<ty::CReaderCacheKey, Predicate<'tcx>>>,

    /// Caches the results of trait selection. This cache is used
    /// for things that do not have to do with the parameters in scope.
    pub selection_cache: traits::SelectionCache<'tcx>,

    /// Caches the results of trait evaluation. This cache is used
    /// for things that do not have to do with the parameters in scope.
    /// Merge this with `selection_cache`?
    pub evaluation_cache: traits::EvaluationCache<'tcx>,

    /// The definite name of the current crate after taking into account
    /// attributes, commandline parameters, etc.
    crate_name: Symbol,

    /// Data layout specification for the current target.
    pub data_layout: TargetDataLayout,

    /// Stores memory for globals (statics/consts).
    pub(crate) alloc_map: Lock<interpret::AllocMap<'tcx>>,

    output_filenames: Arc<OutputFilenames>,
}

impl<'tcx> TyCtxt<'tcx> {
    /// Expects a body and returns its codegen attributes.
    ///
    /// Unlike `codegen_fn_attrs`, this returns `CodegenFnAttrs::EMPTY` for
    /// constants.
    pub fn body_codegen_attrs(self, def_id: DefId) -> &'tcx CodegenFnAttrs {
        let def_kind = self.def_kind(def_id);
        if def_kind.has_codegen_attrs() {
            self.codegen_fn_attrs(def_id)
        } else if matches!(
            def_kind,
            DefKind::AnonConst | DefKind::AssocConst | DefKind::Const | DefKind::InlineConst
        ) {
            CodegenFnAttrs::EMPTY
        } else {
            bug!(
                "body_codegen_fn_attrs called on unexpected definition: {:?} {:?}",
                def_id,
                def_kind
            )
        }
    }

    pub fn typeck_opt_const_arg(
        self,
        def: ty::WithOptConstParam<LocalDefId>,
    ) -> &'tcx TypeckResults<'tcx> {
        if let Some(param_did) = def.const_param_did {
            self.typeck_const_arg((def.did, param_did))
        } else {
            self.typeck(def.did)
        }
    }

    pub fn mir_borrowck_opt_const_arg(
        self,
        def: ty::WithOptConstParam<LocalDefId>,
    ) -> &'tcx BorrowCheckResult<'tcx> {
        if let Some(param_did) = def.const_param_did {
            self.mir_borrowck_const_arg((def.did, param_did))
        } else {
            self.mir_borrowck(def.did)
        }
    }

    pub fn alloc_steal_thir(self, thir: Thir<'tcx>) -> &'tcx Steal<Thir<'tcx>> {
        self.arena.alloc(Steal::new(thir))
    }

    pub fn alloc_steal_mir(self, mir: Body<'tcx>) -> &'tcx Steal<Body<'tcx>> {
        self.arena.alloc(Steal::new(mir))
    }

    pub fn alloc_steal_promoted(
        self,
        promoted: IndexVec<Promoted, Body<'tcx>>,
    ) -> &'tcx Steal<IndexVec<Promoted, Body<'tcx>>> {
        self.arena.alloc(Steal::new(promoted))
    }

    pub fn alloc_adt_def(
        self,
        did: DefId,
        kind: AdtKind,
        variants: IndexVec<VariantIdx, ty::VariantDef>,
        repr: ReprOptions,
    ) -> ty::AdtDef<'tcx> {
        self.intern_adt_def(ty::AdtDefData::new(self, did, kind, variants, repr))
    }

    /// Allocates a read-only byte or string literal for `mir::interpret`.
    pub fn allocate_bytes(self, bytes: &[u8]) -> interpret::AllocId {
        // Create an allocation that just contains these bytes.
        let alloc = interpret::Allocation::from_bytes_byte_aligned_immutable(bytes);
        let alloc = self.intern_const_alloc(alloc);
        self.create_memory_alloc(alloc)
    }

    /// Returns a range of the start/end indices specified with the
    /// `rustc_layout_scalar_valid_range` attribute.
    // FIXME(eddyb) this is an awkward spot for this method, maybe move it?
    pub fn layout_scalar_valid_range(self, def_id: DefId) -> (Bound<u128>, Bound<u128>) {
        let get = |name| {
            let Some(attr) = self.get_attr(def_id, name) else {
                return Bound::Unbounded;
            };
            debug!("layout_scalar_valid_range: attr={:?}", attr);
            if let Some(
                &[
                    ast::NestedMetaItem::Lit(ast::MetaItemLit {
                        kind: ast::LitKind::Int(a, _),
                        ..
                    }),
                ],
            ) = attr.meta_item_list().as_deref()
            {
                Bound::Included(a)
            } else {
                self.sess
                    .delay_span_bug(attr.span, "invalid rustc_layout_scalar_valid_range attribute");
                Bound::Unbounded
            }
        };
        (
            get(sym::rustc_layout_scalar_valid_range_start),
            get(sym::rustc_layout_scalar_valid_range_end),
        )
    }

    pub fn lift<T: Lift<'tcx>>(self, value: T) -> Option<T::Lifted> {
        value.lift_to_tcx(self)
    }

    /// Creates a type context and call the closure with a `TyCtxt` reference
    /// to the context. The closure enforces that the type context and any interned
    /// value (types, substs, etc.) can only be used while `ty::tls` has a valid
    /// reference to the context, to allow formatting values that need it.
    pub fn create_global_ctxt(
        s: &'tcx Session,
        lint_store: Lrc<dyn Any + sync::Send + sync::Sync>,
        arena: &'tcx WorkerLocal<Arena<'tcx>>,
        hir_arena: &'tcx WorkerLocal<hir::Arena<'tcx>>,
        definitions: Definitions,
        untracked_resolutions: ty::ResolverGlobalCtxt,
        krate: Lrc<ast::Crate>,
        dep_graph: DepGraph,
        on_disk_cache: Option<&'tcx dyn OnDiskCache<'tcx>>,
        queries: &'tcx dyn query::QueryEngine<'tcx>,
        query_kinds: &'tcx [DepKindStruct<'tcx>],
        crate_name: Symbol,
        output_filenames: OutputFilenames,
    ) -> GlobalCtxt<'tcx> {
        let data_layout = s.target.parse_data_layout().unwrap_or_else(|err| {
            s.emit_fatal(err);
        });
        let interners = CtxtInterners::new(arena);
        let common_types = CommonTypes::new(
            &interners,
            s,
            &definitions,
            &*untracked_resolutions.cstore,
            // This is only used to create a stable hashing context.
            &untracked_resolutions.source_span,
        );
        let common_lifetimes = CommonLifetimes::new(&interners);
        let common_consts = CommonConsts::new(&interners, &common_types);

        GlobalCtxt {
            sess: s,
            lint_store,
            arena,
            hir_arena,
            interners,
            dep_graph,
            definitions: RwLock::new(definitions),
            prof: s.prof.clone(),
            types: common_types,
            lifetimes: common_lifetimes,
            consts: common_consts,
            untracked_resolutions,
            untracked_crate: Steal::new(krate),
            on_disk_cache,
            queries,
            query_caches: query::QueryCaches::default(),
            query_kinds,
            ty_rcache: Default::default(),
            pred_rcache: Default::default(),
            selection_cache: Default::default(),
            evaluation_cache: Default::default(),
            crate_name,
            data_layout,
            alloc_map: Lock::new(interpret::AllocMap::new()),
            output_filenames: Arc::new(output_filenames),
        }
    }

    /// Constructs a `TyKind::Error` type with current `ErrorGuaranteed`
    #[track_caller]
    pub fn ty_error_with_guaranteed(self, reported: ErrorGuaranteed) -> Ty<'tcx> {
        self.mk_ty(Error(reported))
    }

    /// Constructs a `TyKind::Error` type and registers a `delay_span_bug` to ensure it gets used.
    #[track_caller]
    pub fn ty_error(self) -> Ty<'tcx> {
        self.ty_error_with_message(DUMMY_SP, "TyKind::Error constructed but no error reported")
    }

    /// Constructs a `TyKind::Error` type and registers a `delay_span_bug` with the given `msg` to
    /// ensure it gets used.
    #[track_caller]
    pub fn ty_error_with_message<S: Into<MultiSpan>>(self, span: S, msg: &str) -> Ty<'tcx> {
        let reported = self.sess.delay_span_bug(span, msg);
        self.mk_ty(Error(reported))
    }

    /// Like [TyCtxt::ty_error] but for constants, with current `ErrorGuaranteed`
    #[track_caller]
    pub fn const_error_with_guaranteed(
        self,
        ty: Ty<'tcx>,
        reported: ErrorGuaranteed,
    ) -> Const<'tcx> {
        self.mk_const(ty::ConstKind::Error(reported), ty)
    }

    /// Like [TyCtxt::ty_error] but for constants.
    #[track_caller]
    pub fn const_error(self, ty: Ty<'tcx>) -> Const<'tcx> {
        self.const_error_with_message(
            ty,
            DUMMY_SP,
            "ty::ConstKind::Error constructed but no error reported",
        )
    }

    /// Like [TyCtxt::ty_error_with_message] but for constants.
    #[track_caller]
    pub fn const_error_with_message<S: Into<MultiSpan>>(
        self,
        ty: Ty<'tcx>,
        span: S,
        msg: &str,
    ) -> Const<'tcx> {
        let reported = self.sess.delay_span_bug(span, msg);
        self.mk_const(ty::ConstKind::Error(reported), ty)
    }

    pub fn consider_optimizing<T: Fn() -> String>(self, msg: T) -> bool {
        let cname = self.crate_name(LOCAL_CRATE);
        self.sess.consider_optimizing(cname.as_str(), msg)
    }

    /// Obtain all lang items of this crate and all dependencies (recursively)
    pub fn lang_items(self) -> &'tcx rustc_hir::lang_items::LanguageItems {
        self.get_lang_items(())
    }

    /// Obtain the given diagnostic item's `DefId`. Use `is_diagnostic_item` if you just want to
    /// compare against another `DefId`, since `is_diagnostic_item` is cheaper.
    pub fn get_diagnostic_item(self, name: Symbol) -> Option<DefId> {
        self.all_diagnostic_items(()).name_to_id.get(&name).copied()
    }

    /// Obtain the diagnostic item's name
    pub fn get_diagnostic_name(self, id: DefId) -> Option<Symbol> {
        self.diagnostic_items(id.krate).id_to_name.get(&id).copied()
    }

    /// Check whether the diagnostic item with the given `name` has the given `DefId`.
    pub fn is_diagnostic_item(self, name: Symbol, did: DefId) -> bool {
        self.diagnostic_items(did.krate).name_to_id.get(&name) == Some(&did)
    }

    /// Returns `true` if the node pointed to by `def_id` is a generator for an async construct.
    pub fn generator_is_async(self, def_id: DefId) -> bool {
        matches!(self.generator_kind(def_id), Some(hir::GeneratorKind::Async(_)))
    }

    pub fn stability(self) -> &'tcx stability::Index {
        self.stability_index(())
    }

    pub fn features(self) -> &'tcx rustc_feature::Features {
        self.features_query(())
    }

    pub fn def_key(self, id: DefId) -> rustc_hir::definitions::DefKey {
        // Accessing the DefKey is ok, since it is part of DefPathHash.
        if let Some(id) = id.as_local() {
            self.definitions_untracked().def_key(id)
        } else {
            self.untracked_resolutions.cstore.def_key(id)
        }
    }

    /// Converts a `DefId` into its fully expanded `DefPath` (every
    /// `DefId` is really just an interned `DefPath`).
    ///
    /// Note that if `id` is not local to this crate, the result will
    ///  be a non-local `DefPath`.
    pub fn def_path(self, id: DefId) -> rustc_hir::definitions::DefPath {
        // Accessing the DefPath is ok, since it is part of DefPathHash.
        if let Some(id) = id.as_local() {
            self.definitions_untracked().def_path(id)
        } else {
            self.untracked_resolutions.cstore.def_path(id)
        }
    }

    #[inline]
    pub fn def_path_hash(self, def_id: DefId) -> rustc_hir::definitions::DefPathHash {
        // Accessing the DefPathHash is ok, it is incr. comp. stable.
        if let Some(def_id) = def_id.as_local() {
            self.definitions_untracked().def_path_hash(def_id)
        } else {
            self.untracked_resolutions.cstore.def_path_hash(def_id)
        }
    }

    #[inline]
    pub fn stable_crate_id(self, crate_num: CrateNum) -> StableCrateId {
        if crate_num == LOCAL_CRATE {
            self.sess.local_stable_crate_id()
        } else {
            self.untracked_resolutions.cstore.stable_crate_id(crate_num)
        }
    }

    /// Maps a StableCrateId to the corresponding CrateNum. This method assumes
    /// that the crate in question has already been loaded by the CrateStore.
    #[inline]
    pub fn stable_crate_id_to_crate_num(self, stable_crate_id: StableCrateId) -> CrateNum {
        if stable_crate_id == self.sess.local_stable_crate_id() {
            LOCAL_CRATE
        } else {
            self.untracked_resolutions.cstore.stable_crate_id_to_crate_num(stable_crate_id)
        }
    }

    /// Converts a `DefPathHash` to its corresponding `DefId` in the current compilation
    /// session, if it still exists. This is used during incremental compilation to
    /// turn a deserialized `DefPathHash` into its current `DefId`.
    pub fn def_path_hash_to_def_id(self, hash: DefPathHash, err: &mut dyn FnMut() -> !) -> DefId {
        debug!("def_path_hash_to_def_id({:?})", hash);

        let stable_crate_id = hash.stable_crate_id();

        // If this is a DefPathHash from the local crate, we can look up the
        // DefId in the tcx's `Definitions`.
        if stable_crate_id == self.sess.local_stable_crate_id() {
            self.definitions.read().local_def_path_hash_to_def_id(hash, err).to_def_id()
        } else {
            // If this is a DefPathHash from an upstream crate, let the CrateStore map
            // it to a DefId.
            let cstore = &*self.untracked_resolutions.cstore;
            let cnum = cstore.stable_crate_id_to_crate_num(stable_crate_id);
            cstore.def_path_hash_to_def_id(cnum, hash)
        }
    }

    pub fn def_path_debug_str(self, def_id: DefId) -> String {
        // We are explicitly not going through queries here in order to get
        // crate name and stable crate id since this code is called from debug!()
        // statements within the query system and we'd run into endless
        // recursion otherwise.
        let (crate_name, stable_crate_id) = if def_id.is_local() {
            (self.crate_name, self.sess.local_stable_crate_id())
        } else {
            let cstore = &*self.untracked_resolutions.cstore;
            (cstore.crate_name(def_id.krate), cstore.stable_crate_id(def_id.krate))
        };

        format!(
            "{}[{:04x}]{}",
            crate_name,
            // Don't print the whole stable crate id. That's just
            // annoying in debug output.
            stable_crate_id.to_u64() >> 8 * 6,
            self.def_path(def_id).to_string_no_crate_verbose()
        )
    }
}

impl<'tcx> TyCtxtAt<'tcx> {
    /// Create a new definition within the incr. comp. engine.
    pub fn create_def(
        self,
        parent: LocalDefId,
        data: hir::definitions::DefPathData,
    ) -> TyCtxtFeed<'tcx, LocalDefId> {
        // This function modifies `self.definitions` using a side-effect.
        // We need to ensure that these side effects are re-run by the incr. comp. engine.
        // Depending on the forever-red node will tell the graph that the calling query
        // needs to be re-evaluated.
        self.dep_graph.read_index(DepNodeIndex::FOREVER_RED_NODE);

        // The following call has the side effect of modifying the tables inside `definitions`.
        // These very tables are relied on by the incr. comp. engine to decode DepNodes and to
        // decode the on-disk cache.
        //
        // Any LocalDefId which is used within queries, either as key or result, either:
        // - has been created before the construction of the TyCtxt;
        // - has been created by this call to `create_def`.
        // As a consequence, this LocalDefId is always re-created before it is needed by the incr.
        // comp. engine itself.
        //
        // This call also writes to the value of `source_span` and `expn_that_defined` queries.
        // This is fine because:
        // - those queries are `eval_always` so we won't miss their result changing;
        // - this write will have happened before these queries are called.
        let key = self.definitions.write().create_def(parent, data);

        let feed = TyCtxtFeed { tcx: self.tcx, key };
        feed.def_span(self.span);
        feed
    }
}

impl<'tcx> TyCtxt<'tcx> {
    pub fn iter_local_def_id(self) -> impl Iterator<Item = LocalDefId> + 'tcx {
        // Create a dependency to the red node to be sure we re-execute this when the amount of
        // definitions change.
        self.dep_graph.read_index(DepNodeIndex::FOREVER_RED_NODE);

        let definitions = &self.definitions;
        std::iter::from_generator(|| {
            let mut i = 0;

            // Recompute the number of definitions each time, because our caller may be creating
            // new ones.
            while i < { definitions.read().num_definitions() } {
                let local_def_index = rustc_span::def_id::DefIndex::from_usize(i);
                yield LocalDefId { local_def_index };
                i += 1;
            }

            // Leak a read lock once we finish iterating on definitions, to prevent adding new ones.
            definitions.leak();
        })
    }

    pub fn def_path_table(self) -> &'tcx rustc_hir::definitions::DefPathTable {
        // Create a dependency to the crate to be sure we re-execute this when the amount of
        // definitions change.
        self.dep_graph.read_index(DepNodeIndex::FOREVER_RED_NODE);

        // Leak a read lock once we start iterating on definitions, to prevent adding new ones
        // while iterating.  If some query needs to add definitions, it should be `ensure`d above.
        let definitions = self.definitions.leak();
        definitions.def_path_table()
    }

    pub fn def_path_hash_to_def_index_map(
        self,
    ) -> &'tcx rustc_hir::def_path_hash_map::DefPathHashMap {
        // Create a dependency to the crate to be sure we re-execute this when the amount of
        // definitions change.
        self.ensure().hir_crate(());
        // Leak a read lock once we start iterating on definitions, to prevent adding new ones
        // while iterating.  If some query needs to add definitions, it should be `ensure`d above.
        let definitions = self.definitions.leak();
        definitions.def_path_hash_to_def_index_map()
    }

    /// Note that this is *untracked* and should only be used within the query
    /// system if the result is otherwise tracked through queries
    pub fn cstore_untracked(self) -> &'tcx CrateStoreDyn {
        &*self.untracked_resolutions.cstore
    }

    /// Note that this is *untracked* and should only be used within the query
    /// system if the result is otherwise tracked through queries
    #[inline]
    pub fn definitions_untracked(self) -> ReadGuard<'tcx, Definitions> {
        self.definitions.read()
    }

    /// Note that this is *untracked* and should only be used within the query
    /// system if the result is otherwise tracked through queries
    #[inline]
    pub fn source_span_untracked(self, def_id: LocalDefId) -> Span {
        self.untracked_resolutions.source_span.get(def_id).copied().unwrap_or(DUMMY_SP)
    }

    #[inline(always)]
    pub fn with_stable_hashing_context<R>(
        self,
        f: impl FnOnce(StableHashingContext<'_>) -> R,
    ) -> R {
        let definitions = self.definitions_untracked();
        let hcx = StableHashingContext::new(
            self.sess,
            &*definitions,
            &*self.untracked_resolutions.cstore,
            &self.untracked_resolutions.source_span,
        );
        f(hcx)
    }

    pub fn serialize_query_result_cache(self, encoder: FileEncoder) -> FileEncodeResult {
        self.on_disk_cache.as_ref().map_or(Ok(0), |c| c.serialize(self, encoder))
    }

    /// If `true`, we should use lazy normalization for constants, otherwise
    /// we still evaluate them eagerly.
    #[inline]
    pub fn lazy_normalization(self) -> bool {
        let features = self.features();
        // Note: We only use lazy normalization for generic const expressions.
        features.generic_const_exprs
    }

    #[inline]
    pub fn local_crate_exports_generics(self) -> bool {
        debug_assert!(self.sess.opts.share_generics());

        self.sess.crate_types().iter().any(|crate_type| {
            match crate_type {
                CrateType::Executable
                | CrateType::Staticlib
                | CrateType::ProcMacro
                | CrateType::Cdylib => false,

                // FIXME rust-lang/rust#64319, rust-lang/rust#64872:
                // We want to block export of generics from dylibs,
                // but we must fix rust-lang/rust#65890 before we can
                // do that robustly.
                CrateType::Dylib => true,

                CrateType::Rlib => true,
            }
        })
    }

    /// Returns the `DefId` and the `BoundRegionKind` corresponding to the given region.
    pub fn is_suitable_region(self, region: Region<'tcx>) -> Option<FreeRegionInfo> {
        let (suitable_region_binding_scope, bound_region) = match *region {
            ty::ReFree(ref free_region) => {
                (free_region.scope.expect_local(), free_region.bound_region)
            }
            ty::ReEarlyBound(ref ebr) => (
                self.local_parent(ebr.def_id.expect_local()),
                ty::BoundRegionKind::BrNamed(ebr.def_id, ebr.name),
            ),
            _ => return None, // not a free region
        };

        let is_impl_item = match self.hir().find_by_def_id(suitable_region_binding_scope) {
            Some(Node::Item(..) | Node::TraitItem(..)) => false,
            Some(Node::ImplItem(..)) => {
                self.is_bound_region_in_impl_item(suitable_region_binding_scope)
            }
            _ => return None,
        };

        Some(FreeRegionInfo {
            def_id: suitable_region_binding_scope,
            boundregion: bound_region,
            is_impl_item,
        })
    }

    /// Given a `DefId` for an `fn`, return all the `dyn` and `impl` traits in its return type.
    pub fn return_type_impl_or_dyn_traits(
        self,
        scope_def_id: LocalDefId,
    ) -> Vec<&'tcx hir::Ty<'tcx>> {
        let hir_id = self.hir().local_def_id_to_hir_id(scope_def_id);
        let Some(hir::FnDecl { output: hir::FnRetTy::Return(hir_output), .. }) = self.hir().fn_decl_by_hir_id(hir_id) else {
            return vec![];
        };

        let mut v = TraitObjectVisitor(vec![], self.hir());
        v.visit_ty(hir_output);
        v.0
    }

    pub fn return_type_impl_trait(self, scope_def_id: LocalDefId) -> Option<(Ty<'tcx>, Span)> {
        // `type_of()` will fail on these (#55796, #86483), so only allow `fn`s or closures.
        match self.hir().get_by_def_id(scope_def_id) {
            Node::Item(&hir::Item { kind: ItemKind::Fn(..), .. }) => {}
            Node::TraitItem(&hir::TraitItem { kind: TraitItemKind::Fn(..), .. }) => {}
            Node::ImplItem(&hir::ImplItem { kind: ImplItemKind::Fn(..), .. }) => {}
            Node::Expr(&hir::Expr { kind: ExprKind::Closure { .. }, .. }) => {}
            _ => return None,
        }

        let ret_ty = self.type_of(scope_def_id);
        match ret_ty.kind() {
            ty::FnDef(_, _) => {
                let sig = ret_ty.fn_sig(self);
                let output = self.erase_late_bound_regions(sig.output());
                if output.is_impl_trait() {
                    let hir_id = self.hir().local_def_id_to_hir_id(scope_def_id);
                    let fn_decl = self.hir().fn_decl_by_hir_id(hir_id).unwrap();
                    Some((output, fn_decl.output.span()))
                } else {
                    None
                }
            }
            _ => None,
        }
    }

    /// Checks if the bound region is in Impl Item.
    pub fn is_bound_region_in_impl_item(self, suitable_region_binding_scope: LocalDefId) -> bool {
        let container_id = self.parent(suitable_region_binding_scope.to_def_id());
        if self.impl_trait_ref(container_id).is_some() {
            // For now, we do not try to target impls of traits. This is
            // because this message is going to suggest that the user
            // change the fn signature, but they may not be free to do so,
            // since the signature must match the trait.
            //
            // FIXME(#42706) -- in some cases, we could do better here.
            return true;
        }
        false
    }

    /// Determines whether identifiers in the assembly have strict naming rules.
    /// Currently, only NVPTX* targets need it.
    pub fn has_strict_asm_symbol_naming(self) -> bool {
        self.sess.target.arch.contains("nvptx")
    }

    /// Returns `&'static core::panic::Location<'static>`.
    pub fn caller_location_ty(self) -> Ty<'tcx> {
        self.mk_imm_ref(
            self.lifetimes.re_static,
            self.bound_type_of(self.require_lang_item(LangItem::PanicLocation, None))
                .subst(self, self.mk_substs([self.lifetimes.re_static.into()].iter())),
        )
    }

    /// Returns a displayable description and article for the given `def_id` (e.g. `("a", "struct")`).
    pub fn article_and_description(self, def_id: DefId) -> (&'static str, &'static str) {
        match self.def_kind(def_id) {
            DefKind::Generator => match self.generator_kind(def_id).unwrap() {
                rustc_hir::GeneratorKind::Async(..) => ("an", "async closure"),
                rustc_hir::GeneratorKind::Gen => ("a", "generator"),
            },
            def_kind => (def_kind.article(), def_kind.descr(def_id)),
        }
    }

    pub fn type_length_limit(self) -> Limit {
        self.limits(()).type_length_limit
    }

    pub fn recursion_limit(self) -> Limit {
        self.limits(()).recursion_limit
    }

    pub fn move_size_limit(self) -> Limit {
        self.limits(()).move_size_limit
    }

    pub fn const_eval_limit(self) -> Limit {
        self.limits(()).const_eval_limit
    }

    pub fn all_traits(self) -> impl Iterator<Item = DefId> + 'tcx {
        iter::once(LOCAL_CRATE)
            .chain(self.crates(()).iter().copied())
            .flat_map(move |cnum| self.traits_in_crate(cnum).iter().copied())
    }

    #[inline]
    pub fn local_visibility(self, def_id: LocalDefId) -> Visibility {
        self.visibility(def_id).expect_local()
    }
}

/// A trait implemented for all `X<'a>` types that can be safely and
/// efficiently converted to `X<'tcx>` as long as they are part of the
/// provided `TyCtxt<'tcx>`.
/// This can be done, for example, for `Ty<'tcx>` or `SubstsRef<'tcx>`
/// by looking them up in their respective interners.
///
/// However, this is still not the best implementation as it does
/// need to compare the components, even for interned values.
/// It would be more efficient if `TypedArena` provided a way to
/// determine whether the address is in the allocated range.
///
/// `None` is returned if the value or one of the components is not part
/// of the provided context.
/// For `Ty`, `None` can be returned if either the type interner doesn't
/// contain the `TyKind` key or if the address of the interned
/// pointer differs. The latter case is possible if a primitive type,
/// e.g., `()` or `u8`, was interned in a different context.
pub trait Lift<'tcx>: fmt::Debug {
    type Lifted: fmt::Debug + 'tcx;
    fn lift_to_tcx(self, tcx: TyCtxt<'tcx>) -> Option<Self::Lifted>;
}

macro_rules! nop_lift {
    ($set:ident; $ty:ty => $lifted:ty) => {
        impl<'a, 'tcx> Lift<'tcx> for $ty {
            type Lifted = $lifted;
            fn lift_to_tcx(self, tcx: TyCtxt<'tcx>) -> Option<Self::Lifted> {
                if tcx.interners.$set.contains_pointer_to(&InternedInSet(&*self.0.0)) {
                    // SAFETY: `self` is interned and therefore valid
                    // for the entire lifetime of the `TyCtxt`.
                    Some(unsafe { mem::transmute(self) })
                } else {
                    None
                }
            }
        }
    };
}

// Can't use the macros as we have reuse the `substs` here.
//
// See `intern_type_list` for more info.
impl<'a, 'tcx> Lift<'tcx> for &'a List<Ty<'a>> {
    type Lifted = &'tcx List<Ty<'tcx>>;
    fn lift_to_tcx(self, tcx: TyCtxt<'tcx>) -> Option<Self::Lifted> {
        if self.is_empty() {
            return Some(List::empty());
        }
        if tcx.interners.substs.contains_pointer_to(&InternedInSet(self.as_substs())) {
            // SAFETY: `self` is interned and therefore valid
            // for the entire lifetime of the `TyCtxt`.
            Some(unsafe { mem::transmute::<&'a List<Ty<'a>>, &'tcx List<Ty<'tcx>>>(self) })
        } else {
            None
        }
    }
}

macro_rules! nop_list_lift {
    ($set:ident; $ty:ty => $lifted:ty) => {
        impl<'a, 'tcx> Lift<'tcx> for &'a List<$ty> {
            type Lifted = &'tcx List<$lifted>;
            fn lift_to_tcx(self, tcx: TyCtxt<'tcx>) -> Option<Self::Lifted> {
                if self.is_empty() {
                    return Some(List::empty());
                }
                if tcx.interners.$set.contains_pointer_to(&InternedInSet(self)) {
                    Some(unsafe { mem::transmute(self) })
                } else {
                    None
                }
            }
        }
    };
}

nop_lift! {type_; Ty<'a> => Ty<'tcx>}
nop_lift! {region; Region<'a> => Region<'tcx>}
nop_lift! {const_; Const<'a> => Const<'tcx>}
nop_lift! {const_allocation; ConstAllocation<'a> => ConstAllocation<'tcx>}
nop_lift! {predicate; Predicate<'a> => Predicate<'tcx>}

nop_list_lift! {poly_existential_predicates; PolyExistentialPredicate<'a> => PolyExistentialPredicate<'tcx>}
nop_list_lift! {predicates; Predicate<'a> => Predicate<'tcx>}
nop_list_lift! {canonical_var_infos; CanonicalVarInfo<'a> => CanonicalVarInfo<'tcx>}
nop_list_lift! {projs; ProjectionKind => ProjectionKind}
nop_list_lift! {bound_variable_kinds; ty::BoundVariableKind => ty::BoundVariableKind}

// This is the impl for `&'a InternalSubsts<'a>`.
nop_list_lift! {substs; GenericArg<'a> => GenericArg<'tcx>}

CloneLiftImpls! { for<'tcx> {
    Constness, traits::WellFormedLoc, ImplPolarity, crate::mir::ReturnConstraint,
} }

pub mod tls {
    use super::{ptr_eq, GlobalCtxt, TyCtxt};

    use crate::dep_graph::TaskDepsRef;
    use crate::ty::query;
    use rustc_data_structures::sync::{self, Lock};
    use rustc_errors::Diagnostic;
    use std::mem;
    use thin_vec::ThinVec;

    #[cfg(not(parallel_compiler))]
    use std::cell::Cell;

    #[cfg(parallel_compiler)]
    use rustc_rayon_core as rayon_core;

    /// This is the implicit state of rustc. It contains the current
    /// `TyCtxt` and query. It is updated when creating a local interner or
    /// executing a new query. Whenever there's a `TyCtxt` value available
    /// you should also have access to an `ImplicitCtxt` through the functions
    /// in this module.
    #[derive(Clone)]
    pub struct ImplicitCtxt<'a, 'tcx> {
        /// The current `TyCtxt`.
        pub tcx: TyCtxt<'tcx>,

        /// The current query job, if any. This is updated by `JobOwner::start` in
        /// `ty::query::plumbing` when executing a query.
        pub query: Option<query::QueryJobId>,

        /// Where to store diagnostics for the current query job, if any.
        /// This is updated by `JobOwner::start` in `ty::query::plumbing` when executing a query.
        pub diagnostics: Option<&'a Lock<ThinVec<Diagnostic>>>,

        /// Used to prevent queries from calling too deeply.
        pub query_depth: usize,

        /// The current dep graph task. This is used to add dependencies to queries
        /// when executing them.
        pub task_deps: TaskDepsRef<'a>,
    }

    impl<'a, 'tcx> ImplicitCtxt<'a, 'tcx> {
        pub fn new(gcx: &'tcx GlobalCtxt<'tcx>) -> Self {
            let tcx = TyCtxt { gcx };
            ImplicitCtxt {
                tcx,
                query: None,
                diagnostics: None,
                query_depth: 0,
                task_deps: TaskDepsRef::Ignore,
            }
        }
    }

    /// Sets Rayon's thread-local variable, which is preserved for Rayon jobs
    /// to `value` during the call to `f`. It is restored to its previous value after.
    /// This is used to set the pointer to the new `ImplicitCtxt`.
    #[cfg(parallel_compiler)]
    #[inline]
    fn set_tlv<F: FnOnce() -> R, R>(value: usize, f: F) -> R {
        rayon_core::tlv::with(value, f)
    }

    /// Gets Rayon's thread-local variable, which is preserved for Rayon jobs.
    /// This is used to get the pointer to the current `ImplicitCtxt`.
    #[cfg(parallel_compiler)]
    #[inline]
    pub fn get_tlv() -> usize {
        rayon_core::tlv::get()
    }

    #[cfg(not(parallel_compiler))]
    thread_local! {
        /// A thread local variable that stores a pointer to the current `ImplicitCtxt`.
        static TLV: Cell<usize> = const { Cell::new(0) };
    }

    /// Sets TLV to `value` during the call to `f`.
    /// It is restored to its previous value after.
    /// This is used to set the pointer to the new `ImplicitCtxt`.
    #[cfg(not(parallel_compiler))]
    #[inline]
    fn set_tlv<F: FnOnce() -> R, R>(value: usize, f: F) -> R {
        let old = get_tlv();
        let _reset = rustc_data_structures::OnDrop(move || TLV.with(|tlv| tlv.set(old)));
        TLV.with(|tlv| tlv.set(value));
        f()
    }

    /// Gets the pointer to the current `ImplicitCtxt`.
    #[cfg(not(parallel_compiler))]
    #[inline]
    fn get_tlv() -> usize {
        TLV.with(|tlv| tlv.get())
    }

    /// Sets `context` as the new current `ImplicitCtxt` for the duration of the function `f`.
    #[inline]
    pub fn enter_context<'a, 'tcx, F, R>(context: &ImplicitCtxt<'a, 'tcx>, f: F) -> R
    where
        F: FnOnce(&ImplicitCtxt<'a, 'tcx>) -> R,
    {
        set_tlv(context as *const _ as usize, || f(&context))
    }

    /// Allows access to the current `ImplicitCtxt` in a closure if one is available.
    #[inline]
    pub fn with_context_opt<F, R>(f: F) -> R
    where
        F: for<'a, 'tcx> FnOnce(Option<&ImplicitCtxt<'a, 'tcx>>) -> R,
    {
        let context = get_tlv();
        if context == 0 {
            f(None)
        } else {
            // We could get an `ImplicitCtxt` pointer from another thread.
            // Ensure that `ImplicitCtxt` is `Sync`.
            sync::assert_sync::<ImplicitCtxt<'_, '_>>();

            unsafe { f(Some(&*(context as *const ImplicitCtxt<'_, '_>))) }
        }
    }

    /// Allows access to the current `ImplicitCtxt`.
    /// Panics if there is no `ImplicitCtxt` available.
    #[inline]
    pub fn with_context<F, R>(f: F) -> R
    where
        F: for<'a, 'tcx> FnOnce(&ImplicitCtxt<'a, 'tcx>) -> R,
    {
        with_context_opt(|opt_context| f(opt_context.expect("no ImplicitCtxt stored in tls")))
    }

    /// Allows access to the current `ImplicitCtxt` whose tcx field is the same as the tcx argument
    /// passed in. This means the closure is given an `ImplicitCtxt` with the same `'tcx` lifetime
    /// as the `TyCtxt` passed in.
    /// This will panic if you pass it a `TyCtxt` which is different from the current
    /// `ImplicitCtxt`'s `tcx` field.
    #[inline]
    pub fn with_related_context<'tcx, F, R>(tcx: TyCtxt<'tcx>, f: F) -> R
    where
        F: FnOnce(&ImplicitCtxt<'_, 'tcx>) -> R,
    {
        with_context(|context| unsafe {
            assert!(ptr_eq(context.tcx.gcx, tcx.gcx));
            let context: &ImplicitCtxt<'_, '_> = mem::transmute(context);
            f(context)
        })
    }

    /// Allows access to the `TyCtxt` in the current `ImplicitCtxt`.
    /// Panics if there is no `ImplicitCtxt` available.
    #[inline]
    pub fn with<F, R>(f: F) -> R
    where
        F: for<'tcx> FnOnce(TyCtxt<'tcx>) -> R,
    {
        with_context(|context| f(context.tcx))
    }

    /// Allows access to the `TyCtxt` in the current `ImplicitCtxt`.
    /// The closure is passed None if there is no `ImplicitCtxt` available.
    #[inline]
    pub fn with_opt<F, R>(f: F) -> R
    where
        F: for<'tcx> FnOnce(Option<TyCtxt<'tcx>>) -> R,
    {
        with_context_opt(|opt_context| f(opt_context.map(|context| context.tcx)))
    }
}

macro_rules! sty_debug_print {
    ($fmt: expr, $ctxt: expr, $($variant: ident),*) => {{
        // Curious inner module to allow variant names to be used as
        // variable names.
        #[allow(non_snake_case)]
        mod inner {
            use crate::ty::{self, TyCtxt};
            use crate::ty::context::InternedInSet;

            #[derive(Copy, Clone)]
            struct DebugStat {
                total: usize,
                lt_infer: usize,
                ty_infer: usize,
                ct_infer: usize,
                all_infer: usize,
            }

            pub fn go(fmt: &mut std::fmt::Formatter<'_>, tcx: TyCtxt<'_>) -> std::fmt::Result {
                let mut total = DebugStat {
                    total: 0,
                    lt_infer: 0,
                    ty_infer: 0,
                    ct_infer: 0,
                    all_infer: 0,
                };
                $(let mut $variant = total;)*

                let shards = tcx.interners.type_.lock_shards();
                let types = shards.iter().flat_map(|shard| shard.keys());
                for &InternedInSet(t) in types {
                    let variant = match t.internee {
                        ty::Bool | ty::Char | ty::Int(..) | ty::Uint(..) |
                            ty::Field(..) | ty::Float(..) | ty::Str | ty::Never => continue,
                        ty::Error(_) => /* unimportant */ continue,
                        $(ty::$variant(..) => &mut $variant,)*
                    };
                    let lt = t.flags.intersects(ty::TypeFlags::HAS_RE_INFER);
                    let ty = t.flags.intersects(ty::TypeFlags::HAS_TY_INFER);
                    let ct = t.flags.intersects(ty::TypeFlags::HAS_CT_INFER);

                    variant.total += 1;
                    total.total += 1;
                    if lt { total.lt_infer += 1; variant.lt_infer += 1 }
                    if ty { total.ty_infer += 1; variant.ty_infer += 1 }
                    if ct { total.ct_infer += 1; variant.ct_infer += 1 }
                    if lt && ty && ct { total.all_infer += 1; variant.all_infer += 1 }
                }
                writeln!(fmt, "Ty interner             total           ty lt ct all")?;
                $(writeln!(fmt, "    {:18}: {uses:6} {usespc:4.1}%, \
                            {ty:4.1}% {lt:5.1}% {ct:4.1}% {all:4.1}%",
                    stringify!($variant),
                    uses = $variant.total,
                    usespc = $variant.total as f64 * 100.0 / total.total as f64,
                    ty = $variant.ty_infer as f64 * 100.0  / total.total as f64,
                    lt = $variant.lt_infer as f64 * 100.0  / total.total as f64,
                    ct = $variant.ct_infer as f64 * 100.0  / total.total as f64,
                    all = $variant.all_infer as f64 * 100.0  / total.total as f64)?;
                )*
                writeln!(fmt, "                  total {uses:6}        \
                          {ty:4.1}% {lt:5.1}% {ct:4.1}% {all:4.1}%",
                    uses = total.total,
                    ty = total.ty_infer as f64 * 100.0  / total.total as f64,
                    lt = total.lt_infer as f64 * 100.0  / total.total as f64,
                    ct = total.ct_infer as f64 * 100.0  / total.total as f64,
                    all = total.all_infer as f64 * 100.0  / total.total as f64)
            }
        }

        inner::go($fmt, $ctxt)
    }}
}

impl<'tcx> TyCtxt<'tcx> {
    pub fn debug_stats(self) -> impl std::fmt::Debug + 'tcx {
        struct DebugStats<'tcx>(TyCtxt<'tcx>);

        impl<'tcx> std::fmt::Debug for DebugStats<'tcx> {
            fn fmt(&self, fmt: &mut std::fmt::Formatter<'_>) -> std::fmt::Result {
                sty_debug_print!(
                    fmt,
                    self.0,
                    Adt,
                    Array,
                    Slice,
                    RawPtr,
                    Ref,
                    FnDef,
                    FnPtr,
                    Placeholder,
                    Generator,
                    GeneratorWitness,
                    Dynamic,
                    Closure,
                    Tuple,
                    Bound,
                    Param,
                    Infer,
                    Projection,
                    Opaque,
                    Foreign
                )?;

                writeln!(fmt, "InternalSubsts interner: #{}", self.0.interners.substs.len())?;
                writeln!(fmt, "Region interner: #{}", self.0.interners.region.len())?;
                writeln!(
                    fmt,
                    "Const Allocation interner: #{}",
                    self.0.interners.const_allocation.len()
                )?;
                writeln!(fmt, "Layout interner: #{}", self.0.interners.layout.len())?;

                Ok(())
            }
        }

        DebugStats(self)
    }
}

// This type holds a `T` in the interner. The `T` is stored in the arena and
// this type just holds a pointer to it, but it still effectively owns it. It
// impls `Borrow` so that it can be looked up using the original
// (non-arena-memory-owning) types.
struct InternedInSet<'tcx, T: ?Sized>(&'tcx T);

impl<'tcx, T: 'tcx + ?Sized> Clone for InternedInSet<'tcx, T> {
    fn clone(&self) -> Self {
        InternedInSet(self.0)
    }
}

impl<'tcx, T: 'tcx + ?Sized> Copy for InternedInSet<'tcx, T> {}

impl<'tcx, T: 'tcx + ?Sized> IntoPointer for InternedInSet<'tcx, T> {
    fn into_pointer(&self) -> *const () {
        self.0 as *const _ as *const ()
    }
}

#[allow(rustc::usage_of_ty_tykind)]
impl<'tcx, T> Borrow<T> for InternedInSet<'tcx, WithCachedTypeInfo<T>> {
    fn borrow<'a>(&'a self) -> &'a T {
        &self.0.internee
    }
}

impl<'tcx, T: PartialEq> PartialEq for InternedInSet<'tcx, WithCachedTypeInfo<T>> {
    fn eq(&self, other: &InternedInSet<'tcx, WithCachedTypeInfo<T>>) -> bool {
        // The `Borrow` trait requires that `x.borrow() == y.borrow()` equals
        // `x == y`.
        self.0.internee == other.0.internee
    }
}

impl<'tcx, T: Eq> Eq for InternedInSet<'tcx, WithCachedTypeInfo<T>> {}

impl<'tcx, T: Hash> Hash for InternedInSet<'tcx, WithCachedTypeInfo<T>> {
    fn hash<H: Hasher>(&self, s: &mut H) {
        // The `Borrow` trait requires that `x.borrow().hash(s) == x.hash(s)`.
        self.0.internee.hash(s)
    }
}

impl<'tcx, T> Borrow<[T]> for InternedInSet<'tcx, List<T>> {
    fn borrow<'a>(&'a self) -> &'a [T] {
        &self.0[..]
    }
}

impl<'tcx, T: PartialEq> PartialEq for InternedInSet<'tcx, List<T>> {
    fn eq(&self, other: &InternedInSet<'tcx, List<T>>) -> bool {
        // The `Borrow` trait requires that `x.borrow() == y.borrow()` equals
        // `x == y`.
        self.0[..] == other.0[..]
    }
}

impl<'tcx, T: Eq> Eq for InternedInSet<'tcx, List<T>> {}

impl<'tcx, T: Hash> Hash for InternedInSet<'tcx, List<T>> {
    fn hash<H: Hasher>(&self, s: &mut H) {
        // The `Borrow` trait requires that `x.borrow().hash(s) == x.hash(s)`.
        self.0[..].hash(s)
    }
}

macro_rules! direct_interners {
    ($($name:ident: $method:ident($ty:ty): $ret_ctor:ident -> $ret_ty:ty,)+) => {
        $(impl<'tcx> Borrow<$ty> for InternedInSet<'tcx, $ty> {
            fn borrow<'a>(&'a self) -> &'a $ty {
                &self.0
            }
        }

        impl<'tcx> PartialEq for InternedInSet<'tcx, $ty> {
            fn eq(&self, other: &Self) -> bool {
                // The `Borrow` trait requires that `x.borrow() == y.borrow()`
                // equals `x == y`.
                self.0 == other.0
            }
        }

        impl<'tcx> Eq for InternedInSet<'tcx, $ty> {}

        impl<'tcx> Hash for InternedInSet<'tcx, $ty> {
            fn hash<H: Hasher>(&self, s: &mut H) {
                // The `Borrow` trait requires that `x.borrow().hash(s) ==
                // x.hash(s)`.
                self.0.hash(s)
            }
        }

        impl<'tcx> TyCtxt<'tcx> {
            pub fn $method(self, v: $ty) -> $ret_ty {
                $ret_ctor(Interned::new_unchecked(self.interners.$name.intern(v, |v| {
                    InternedInSet(self.interners.arena.alloc(v))
                }).0))
            }
        })+
    }
}

direct_interners! {
    region: mk_region(RegionKind<'tcx>): Region -> Region<'tcx>,
    const_: mk_const_internal(ConstS<'tcx>): Const -> Const<'tcx>,
    const_allocation: intern_const_alloc(Allocation): ConstAllocation -> ConstAllocation<'tcx>,
    layout: intern_layout(LayoutS<VariantIdx>): Layout -> Layout<'tcx>,
    adt_def: intern_adt_def(AdtDefData): AdtDef -> AdtDef<'tcx>,
}

macro_rules! slice_interners {
    ($($field:ident: $method:ident($ty:ty)),+ $(,)?) => (
        impl<'tcx> TyCtxt<'tcx> {
            $(pub fn $method(self, v: &[$ty]) -> &'tcx List<$ty> {
                self.interners.$field.intern_ref(v, || {
                    InternedInSet(List::from_arena(&*self.arena, v))
                }).0
            })+
        }
    );
}

slice_interners!(
    const_lists: _intern_const_list(Const<'tcx>),
    substs: _intern_substs(GenericArg<'tcx>),
    canonical_var_infos: _intern_canonical_var_infos(CanonicalVarInfo<'tcx>),
    poly_existential_predicates:
        _intern_poly_existential_predicates(PolyExistentialPredicate<'tcx>),
    predicates: _intern_predicates(Predicate<'tcx>),
    projs: _intern_projs(ProjectionKind),
    place_elems: _intern_place_elems(PlaceElem<'tcx>),
    bound_variable_kinds: _intern_bound_variable_kinds(ty::BoundVariableKind),
);

impl<'tcx> TyCtxt<'tcx> {
    /// Given a `fn` type, returns an equivalent `unsafe fn` type;
    /// that is, a `fn` type that is equivalent in every way for being
    /// unsafe.
    pub fn safe_to_unsafe_fn_ty(self, sig: PolyFnSig<'tcx>) -> Ty<'tcx> {
        assert_eq!(sig.unsafety(), hir::Unsafety::Normal);
        self.mk_fn_ptr(sig.map_bound(|sig| ty::FnSig { unsafety: hir::Unsafety::Unsafe, ..sig }))
    }

    /// Given the def_id of a Trait `trait_def_id` and the name of an associated item `assoc_name`
    /// returns true if the `trait_def_id` defines an associated item of name `assoc_name`.
    pub fn trait_may_define_assoc_type(self, trait_def_id: DefId, assoc_name: Ident) -> bool {
        self.super_traits_of(trait_def_id).any(|trait_did| {
            self.associated_items(trait_did)
                .find_by_name_and_kind(self, assoc_name, ty::AssocKind::Type, trait_did)
                .is_some()
        })
    }

    /// Given a `ty`, return whether it's an `impl Future<...>`.
    pub fn ty_is_opaque_future(self, ty: Ty<'_>) -> bool {
        let ty::Opaque(def_id, _) = ty.kind() else { return false };
        let future_trait = self.require_lang_item(LangItem::Future, None);

        self.explicit_item_bounds(def_id).iter().any(|(predicate, _)| {
            let ty::PredicateKind::Clause(ty::Clause::Trait(trait_predicate)) = predicate.kind().skip_binder() else {
                return false;
            };
            trait_predicate.trait_ref.def_id == future_trait
                && trait_predicate.polarity == ImplPolarity::Positive
        })
    }

    /// Computes the def-ids of the transitive supertraits of `trait_def_id`. This (intentionally)
    /// does not compute the full elaborated super-predicates but just the set of def-ids. It is used
    /// to identify which traits may define a given associated type to help avoid cycle errors.
    /// Returns a `DefId` iterator.
    fn super_traits_of(self, trait_def_id: DefId) -> impl Iterator<Item = DefId> + 'tcx {
        let mut set = FxHashSet::default();
        let mut stack = vec![trait_def_id];

        set.insert(trait_def_id);

        iter::from_fn(move || -> Option<DefId> {
            let trait_did = stack.pop()?;
            let generic_predicates = self.super_predicates_of(trait_did);

            for (predicate, _) in generic_predicates.predicates {
                if let ty::PredicateKind::Clause(ty::Clause::Trait(data)) =
                    predicate.kind().skip_binder()
                {
                    if set.insert(data.def_id()) {
                        stack.push(data.def_id());
                    }
                }
            }

            Some(trait_did)
        })
    }

    /// Given a closure signature, returns an equivalent fn signature. Detuples
    /// and so forth -- so e.g., if we have a sig with `Fn<(u32, i32)>` then
    /// you would get a `fn(u32, i32)`.
    /// `unsafety` determines the unsafety of the fn signature. If you pass
    /// `hir::Unsafety::Unsafe` in the previous example, then you would get
    /// an `unsafe fn (u32, i32)`.
    /// It cannot convert a closure that requires unsafe.
    pub fn signature_unclosure(
        self,
        sig: PolyFnSig<'tcx>,
        unsafety: hir::Unsafety,
    ) -> PolyFnSig<'tcx> {
        sig.map_bound(|s| {
            let params_iter = match s.inputs()[0].kind() {
                ty::Tuple(params) => params.into_iter(),
                _ => bug!(),
            };
            self.mk_fn_sig(params_iter, s.output(), s.c_variadic, unsafety, abi::Abi::Rust)
        })
    }

    /// Same a `self.mk_region(kind)`, but avoids accessing the interners if
    /// `*r == kind`.
    #[inline]
    pub fn reuse_or_mk_region(self, r: Region<'tcx>, kind: RegionKind<'tcx>) -> Region<'tcx> {
        if *r == kind { r } else { self.mk_region(kind) }
    }

    #[allow(rustc::usage_of_ty_tykind)]
    #[inline]
    pub fn mk_ty(self, st: TyKind<'tcx>) -> Ty<'tcx> {
        self.interners.intern_ty(
            st,
            self.sess,
            &self.definitions.read(),
            &*self.untracked_resolutions.cstore,
            // This is only used to create a stable hashing context.
            &self.untracked_resolutions.source_span,
        )
    }

    #[inline]
    pub fn mk_predicate(self, binder: Binder<'tcx, PredicateKind<'tcx>>) -> Predicate<'tcx> {
        self.interners.intern_predicate(
            binder,
            self.sess,
            &self.definitions.read(),
            &*self.untracked_resolutions.cstore,
            // This is only used to create a stable hashing context.
            &self.untracked_resolutions.source_span,
        )
    }

    #[inline]
    pub fn reuse_or_mk_predicate(
        self,
        pred: Predicate<'tcx>,
        binder: Binder<'tcx, PredicateKind<'tcx>>,
    ) -> Predicate<'tcx> {
        if pred.kind() != binder { self.mk_predicate(binder) } else { pred }
    }

    pub fn mk_mach_int(self, tm: IntTy) -> Ty<'tcx> {
        match tm {
            IntTy::Isize => self.types.isize,
            IntTy::I8 => self.types.i8,
            IntTy::I16 => self.types.i16,
            IntTy::I32 => self.types.i32,
            IntTy::I64 => self.types.i64,
            IntTy::I128 => self.types.i128,
        }
    }

    pub fn mk_mach_uint(self, tm: UintTy) -> Ty<'tcx> {
        match tm {
            UintTy::Usize => self.types.usize,
            UintTy::U8 => self.types.u8,
            UintTy::U16 => self.types.u16,
            UintTy::U32 => self.types.u32,
            UintTy::U64 => self.types.u64,
            UintTy::U128 => self.types.u128,
        }
    }

    pub fn mk_mach_field(self, tm: FieldTy) -> Ty<'tcx> {
        match tm {
            FieldTy::Bls12381Base => self.types.__zkllvm_field_bls12381_base,
            FieldTy::Bls12381Scalar => self.types.__zkllvm_field_bls12381_scalar,
            FieldTy::Curve25519Base => self.types.__zkllvm_field_curve25519_base,
            FieldTy::Curve25519Scalar => self.types.__zkllvm_field_curve25519_scalar,
            FieldTy::PallasBase => self.types.__zkllvm_field_pallas_base,
            FieldTy::PallasScalar => self.types.__zkllvm_field_pallas_scalar,
        }
    }

    pub fn mk_mach_float(self, tm: FloatTy) -> Ty<'tcx> {
        match tm {
            FloatTy::F32 => self.types.f32,
            FloatTy::F64 => self.types.f64,
        }
    }

    #[inline]
    pub fn mk_static_str(self) -> Ty<'tcx> {
        self.mk_imm_ref(self.lifetimes.re_static, self.types.str_)
    }

    #[inline]
    pub fn mk_adt(self, def: AdtDef<'tcx>, substs: SubstsRef<'tcx>) -> Ty<'tcx> {
        // Take a copy of substs so that we own the vectors inside.
        self.mk_ty(Adt(def, substs))
    }

    #[inline]
    pub fn mk_foreign(self, def_id: DefId) -> Ty<'tcx> {
        self.mk_ty(Foreign(def_id))
    }

    fn mk_generic_adt(self, wrapper_def_id: DefId, ty_param: Ty<'tcx>) -> Ty<'tcx> {
        let adt_def = self.adt_def(wrapper_def_id);
        let substs =
            InternalSubsts::for_item(self, wrapper_def_id, |param, substs| match param.kind {
                GenericParamDefKind::Lifetime | GenericParamDefKind::Const { .. } => bug!(),
                GenericParamDefKind::Type { has_default, .. } => {
                    if param.index == 0 {
                        ty_param.into()
                    } else {
                        assert!(has_default);
                        self.bound_type_of(param.def_id).subst(self, substs).into()
                    }
                }
            });
        self.mk_ty(Adt(adt_def, substs))
    }

    #[inline]
    pub fn mk_box(self, ty: Ty<'tcx>) -> Ty<'tcx> {
        let def_id = self.require_lang_item(LangItem::OwnedBox, None);
        self.mk_generic_adt(def_id, ty)
    }

    #[inline]
    pub fn mk_lang_item(self, ty: Ty<'tcx>, item: LangItem) -> Option<Ty<'tcx>> {
        let def_id = self.lang_items().get(item)?;
        Some(self.mk_generic_adt(def_id, ty))
    }

    #[inline]
    pub fn mk_diagnostic_item(self, ty: Ty<'tcx>, name: Symbol) -> Option<Ty<'tcx>> {
        let def_id = self.get_diagnostic_item(name)?;
        Some(self.mk_generic_adt(def_id, ty))
    }

    #[inline]
    pub fn mk_maybe_uninit(self, ty: Ty<'tcx>) -> Ty<'tcx> {
        let def_id = self.require_lang_item(LangItem::MaybeUninit, None);
        self.mk_generic_adt(def_id, ty)
    }

    #[inline]
    pub fn mk_ptr(self, tm: TypeAndMut<'tcx>) -> Ty<'tcx> {
        self.mk_ty(RawPtr(tm))
    }

    #[inline]
    pub fn mk_ref(self, r: Region<'tcx>, tm: TypeAndMut<'tcx>) -> Ty<'tcx> {
        self.mk_ty(Ref(r, tm.ty, tm.mutbl))
    }

    #[inline]
    pub fn mk_mut_ref(self, r: Region<'tcx>, ty: Ty<'tcx>) -> Ty<'tcx> {
        self.mk_ref(r, TypeAndMut { ty, mutbl: hir::Mutability::Mut })
    }

    #[inline]
    pub fn mk_imm_ref(self, r: Region<'tcx>, ty: Ty<'tcx>) -> Ty<'tcx> {
        self.mk_ref(r, TypeAndMut { ty, mutbl: hir::Mutability::Not })
    }

    #[inline]
    pub fn mk_mut_ptr(self, ty: Ty<'tcx>) -> Ty<'tcx> {
        self.mk_ptr(TypeAndMut { ty, mutbl: hir::Mutability::Mut })
    }

    #[inline]
    pub fn mk_imm_ptr(self, ty: Ty<'tcx>) -> Ty<'tcx> {
        self.mk_ptr(TypeAndMut { ty, mutbl: hir::Mutability::Not })
    }

    #[inline]
    pub fn mk_array(self, ty: Ty<'tcx>, n: u64) -> Ty<'tcx> {
        self.mk_ty(Array(ty, ty::Const::from_usize(self, n)))
    }

    #[inline]
    pub fn mk_slice(self, ty: Ty<'tcx>) -> Ty<'tcx> {
        self.mk_ty(Slice(ty))
    }

    #[inline]
    pub fn intern_tup(self, ts: &[Ty<'tcx>]) -> Ty<'tcx> {
        self.mk_ty(Tuple(self.intern_type_list(&ts)))
    }

    pub fn mk_tup<I: InternAs<Ty<'tcx>, Ty<'tcx>>>(self, iter: I) -> I::Output {
        iter.intern_with(|ts| self.mk_ty(Tuple(self.intern_type_list(&ts))))
    }

    #[inline]
    pub fn mk_unit(self) -> Ty<'tcx> {
        self.types.unit
    }

    #[inline]
    pub fn mk_diverging_default(self) -> Ty<'tcx> {
        if self.features().never_type_fallback { self.types.never } else { self.types.unit }
    }

    #[inline]
    pub fn mk_fn_def(self, def_id: DefId, substs: SubstsRef<'tcx>) -> Ty<'tcx> {
        debug_assert_eq!(
            self.generics_of(def_id).count(),
            substs.len(),
            "wrong number of generic parameters for {def_id:?}: {substs:?}",
        );
        self.mk_ty(FnDef(def_id, substs))
    }

    #[inline]
    pub fn mk_fn_ptr(self, fty: PolyFnSig<'tcx>) -> Ty<'tcx> {
        self.mk_ty(FnPtr(fty))
    }

    #[inline]
    pub fn mk_dynamic(
        self,
        obj: &'tcx List<PolyExistentialPredicate<'tcx>>,
        reg: ty::Region<'tcx>,
        repr: DynKind,
    ) -> Ty<'tcx> {
        self.mk_ty(Dynamic(obj, reg, repr))
    }

    #[inline]
    pub fn mk_projection(self, item_def_id: DefId, substs: SubstsRef<'tcx>) -> Ty<'tcx> {
        debug_assert_eq!(
            self.generics_of(item_def_id).count(),
            substs.len(),
            "wrong number of generic parameters for {item_def_id:?}: {substs:?}",
        );
        self.mk_ty(Projection(ProjectionTy { item_def_id, substs }))
    }

    #[inline]
    pub fn mk_closure(self, closure_id: DefId, closure_substs: SubstsRef<'tcx>) -> Ty<'tcx> {
        self.mk_ty(Closure(closure_id, closure_substs))
    }

    #[inline]
    pub fn mk_generator(
        self,
        id: DefId,
        generator_substs: SubstsRef<'tcx>,
        movability: hir::Movability,
    ) -> Ty<'tcx> {
        self.mk_ty(Generator(id, generator_substs, movability))
    }

    #[inline]
    pub fn mk_generator_witness(self, types: ty::Binder<'tcx, &'tcx List<Ty<'tcx>>>) -> Ty<'tcx> {
        self.mk_ty(GeneratorWitness(types))
    }

    #[inline]
    pub fn mk_ty_var(self, v: TyVid) -> Ty<'tcx> {
        self.mk_ty_infer(TyVar(v))
    }

    #[inline]
    pub fn mk_const(self, kind: impl Into<ty::ConstKind<'tcx>>, ty: Ty<'tcx>) -> Const<'tcx> {
        self.mk_const_internal(ty::ConstS { kind: kind.into(), ty })
    }

    #[inline]
    pub fn mk_int_var(self, v: IntVid) -> Ty<'tcx> {
        self.mk_ty_infer(IntVar(v))
    }

    #[inline]
    pub fn mk_float_var(self, v: FloatVid) -> Ty<'tcx> {
        self.mk_ty_infer(FloatVar(v))
    }

    #[inline]
    pub fn mk_ty_infer(self, it: InferTy) -> Ty<'tcx> {
        self.mk_ty(Infer(it))
    }

    #[inline]
    pub fn mk_ty_param(self, index: u32, name: Symbol) -> Ty<'tcx> {
        self.mk_ty(Param(ParamTy { index, name }))
    }

    pub fn mk_param_from_def(self, param: &ty::GenericParamDef) -> GenericArg<'tcx> {
        match param.kind {
            GenericParamDefKind::Lifetime => {
                self.mk_region(ty::ReEarlyBound(param.to_early_bound_region_data())).into()
            }
            GenericParamDefKind::Type { .. } => self.mk_ty_param(param.index, param.name).into(),
            GenericParamDefKind::Const { .. } => self
                .mk_const(
                    ParamConst { index: param.index, name: param.name },
                    self.type_of(param.def_id),
                )
                .into(),
        }
    }

    #[inline]
    pub fn mk_opaque(self, def_id: DefId, substs: SubstsRef<'tcx>) -> Ty<'tcx> {
        self.mk_ty(Opaque(def_id, substs))
    }

    pub fn mk_place_field(self, place: Place<'tcx>, f: Field, ty: Ty<'tcx>) -> Place<'tcx> {
        self.mk_place_elem(place, PlaceElem::Field(f, ty))
    }

    pub fn mk_place_deref(self, place: Place<'tcx>) -> Place<'tcx> {
        self.mk_place_elem(place, PlaceElem::Deref)
    }

    pub fn mk_place_downcast(
        self,
        place: Place<'tcx>,
        adt_def: AdtDef<'tcx>,
        variant_index: VariantIdx,
    ) -> Place<'tcx> {
        self.mk_place_elem(
            place,
            PlaceElem::Downcast(Some(adt_def.variant(variant_index).name), variant_index),
        )
    }

    pub fn mk_place_downcast_unnamed(
        self,
        place: Place<'tcx>,
        variant_index: VariantIdx,
    ) -> Place<'tcx> {
        self.mk_place_elem(place, PlaceElem::Downcast(None, variant_index))
    }

    pub fn mk_place_index(self, place: Place<'tcx>, index: Local) -> Place<'tcx> {
        self.mk_place_elem(place, PlaceElem::Index(index))
    }

    /// This method copies `Place`'s projection, add an element and reintern it. Should not be used
    /// to build a full `Place` it's just a convenient way to grab a projection and modify it in
    /// flight.
    pub fn mk_place_elem(self, place: Place<'tcx>, elem: PlaceElem<'tcx>) -> Place<'tcx> {
        let mut projection = place.projection.to_vec();
        projection.push(elem);

        Place { local: place.local, projection: self.intern_place_elems(&projection) }
    }

    pub fn intern_poly_existential_predicates(
        self,
        eps: &[PolyExistentialPredicate<'tcx>],
    ) -> &'tcx List<PolyExistentialPredicate<'tcx>> {
        assert!(!eps.is_empty());
        assert!(
            eps.array_windows()
                .all(|[a, b]| a.skip_binder().stable_cmp(self, &b.skip_binder())
                    != Ordering::Greater)
        );
        self._intern_poly_existential_predicates(eps)
    }

    pub fn intern_predicates(self, preds: &[Predicate<'tcx>]) -> &'tcx List<Predicate<'tcx>> {
        // FIXME consider asking the input slice to be sorted to avoid
        // re-interning permutations, in which case that would be asserted
        // here.
        if preds.is_empty() {
            // The macro-generated method below asserts we don't intern an empty slice.
            List::empty()
        } else {
            self._intern_predicates(preds)
        }
    }

    pub fn mk_const_list<I: InternAs<ty::Const<'tcx>, &'tcx List<ty::Const<'tcx>>>>(
        self,
        iter: I,
    ) -> I::Output {
        iter.intern_with(|xs| self.intern_const_list(xs))
    }

    pub fn intern_const_list(self, cs: &[ty::Const<'tcx>]) -> &'tcx List<ty::Const<'tcx>> {
        if cs.is_empty() { List::empty() } else { self._intern_const_list(cs) }
    }

    pub fn intern_type_list(self, ts: &[Ty<'tcx>]) -> &'tcx List<Ty<'tcx>> {
        if ts.is_empty() {
            List::empty()
        } else {
            // Actually intern type lists as lists of `GenericArg`s.
            //
            // Transmuting from `Ty<'tcx>` to `GenericArg<'tcx>` is sound
            // as explained in ty_slice_as_generic_arg`. With this,
            // we guarantee that even when transmuting between `List<Ty<'tcx>>`
            // and `List<GenericArg<'tcx>>`, the uniqueness requirement for
            // lists is upheld.
            let substs = self._intern_substs(ty::subst::ty_slice_as_generic_args(ts));
            substs.try_as_type_list().unwrap()
        }
    }

    pub fn intern_substs(self, ts: &[GenericArg<'tcx>]) -> &'tcx List<GenericArg<'tcx>> {
        if ts.is_empty() { List::empty() } else { self._intern_substs(ts) }
    }

    pub fn intern_projs(self, ps: &[ProjectionKind]) -> &'tcx List<ProjectionKind> {
        if ps.is_empty() { List::empty() } else { self._intern_projs(ps) }
    }

    pub fn intern_place_elems(self, ts: &[PlaceElem<'tcx>]) -> &'tcx List<PlaceElem<'tcx>> {
        if ts.is_empty() { List::empty() } else { self._intern_place_elems(ts) }
    }

    pub fn intern_canonical_var_infos(
        self,
        ts: &[CanonicalVarInfo<'tcx>],
    ) -> CanonicalVarInfos<'tcx> {
        if ts.is_empty() { List::empty() } else { self._intern_canonical_var_infos(ts) }
    }

    pub fn intern_bound_variable_kinds(
        self,
        ts: &[ty::BoundVariableKind],
    ) -> &'tcx List<ty::BoundVariableKind> {
        if ts.is_empty() { List::empty() } else { self._intern_bound_variable_kinds(ts) }
    }

    pub fn mk_fn_sig<I>(
        self,
        inputs: I,
        output: I::Item,
        c_variadic: bool,
        unsafety: hir::Unsafety,
        abi: abi::Abi,
    ) -> <I::Item as InternIteratorElement<Ty<'tcx>, ty::FnSig<'tcx>>>::Output
    where
        I: Iterator<Item: InternIteratorElement<Ty<'tcx>, ty::FnSig<'tcx>>>,
    {
        inputs.chain(iter::once(output)).intern_with(|xs| ty::FnSig {
            inputs_and_output: self.intern_type_list(xs),
            c_variadic,
            unsafety,
            abi,
        })
    }

    pub fn mk_poly_existential_predicates<
        I: InternAs<PolyExistentialPredicate<'tcx>, &'tcx List<PolyExistentialPredicate<'tcx>>>,
    >(
        self,
        iter: I,
    ) -> I::Output {
        iter.intern_with(|xs| self.intern_poly_existential_predicates(xs))
    }

    pub fn mk_predicates<I: InternAs<Predicate<'tcx>, &'tcx List<Predicate<'tcx>>>>(
        self,
        iter: I,
    ) -> I::Output {
        iter.intern_with(|xs| self.intern_predicates(xs))
    }

    pub fn mk_type_list<I: InternAs<Ty<'tcx>, &'tcx List<Ty<'tcx>>>>(self, iter: I) -> I::Output {
        iter.intern_with(|xs| self.intern_type_list(xs))
    }

    pub fn mk_substs<I: InternAs<GenericArg<'tcx>, &'tcx List<GenericArg<'tcx>>>>(
        self,
        iter: I,
    ) -> I::Output {
        iter.intern_with(|xs| self.intern_substs(xs))
    }

    pub fn mk_place_elems<I: InternAs<PlaceElem<'tcx>, &'tcx List<PlaceElem<'tcx>>>>(
        self,
        iter: I,
    ) -> I::Output {
        iter.intern_with(|xs| self.intern_place_elems(xs))
    }

    pub fn mk_substs_trait(
        self,
        self_ty: Ty<'tcx>,
        rest: impl IntoIterator<Item = GenericArg<'tcx>>,
    ) -> SubstsRef<'tcx> {
        self.mk_substs(iter::once(self_ty.into()).chain(rest))
    }

    pub fn mk_trait_ref(
        self,
        trait_def_id: DefId,
        substs: impl IntoIterator<Item = impl Into<GenericArg<'tcx>>>,
    ) -> ty::TraitRef<'tcx> {
        let substs = substs.into_iter().map(Into::into);
        let n = self.generics_of(trait_def_id).count();
        debug_assert_eq!(
            (n, Some(n)),
            substs.size_hint(),
            "wrong number of generic parameters for {trait_def_id:?}: {:?} \nDid you accidentally include the self-type in the params list?",
            substs.collect::<Vec<_>>(),
        );
        let substs = self.mk_substs(substs);
        ty::TraitRef::new(trait_def_id, substs)
    }

    pub fn mk_bound_variable_kinds<
        I: InternAs<ty::BoundVariableKind, &'tcx List<ty::BoundVariableKind>>,
    >(
        self,
        iter: I,
    ) -> I::Output {
        iter.intern_with(|xs| self.intern_bound_variable_kinds(xs))
    }

    /// Emit a lint at `span` from a lint struct (some type that implements `DecorateLint`,
    /// typically generated by `#[derive(LintDiagnostic)]`).
    pub fn emit_spanned_lint(
        self,
        lint: &'static Lint,
        hir_id: HirId,
        span: impl Into<MultiSpan>,
        decorator: impl for<'a> DecorateLint<'a, ()>,
    ) {
        let msg = decorator.msg();
        let (level, src) = self.lint_level_at_node(lint, hir_id);
        struct_lint_level(self.sess, lint, level, src, Some(span.into()), msg, |diag| {
            decorator.decorate_lint(diag)
        })
    }

    /// Emit a lint at the appropriate level for a hir node, with an associated span.
    ///
    /// Return value of the `decorate` closure is ignored, see [`struct_lint_level`] for a detailed explanation.
    ///
    /// [`struct_lint_level`]: rustc_middle::lint::struct_lint_level#decorate-signature
    #[rustc_lint_diagnostics]
    pub fn struct_span_lint_hir(
        self,
        lint: &'static Lint,
        hir_id: HirId,
        span: impl Into<MultiSpan>,
        msg: impl Into<DiagnosticMessage>,
        decorate: impl for<'a, 'b> FnOnce(
            &'b mut DiagnosticBuilder<'a, ()>,
        ) -> &'b mut DiagnosticBuilder<'a, ()>,
    ) {
        let (level, src) = self.lint_level_at_node(lint, hir_id);
        struct_lint_level(self.sess, lint, level, src, Some(span.into()), msg, decorate);
    }

    /// Emit a lint from a lint struct (some type that implements `DecorateLint`, typically
    /// generated by `#[derive(LintDiagnostic)]`).
    pub fn emit_lint(
        self,
        lint: &'static Lint,
        id: HirId,
        decorator: impl for<'a> DecorateLint<'a, ()>,
    ) {
        self.struct_lint_node(lint, id, decorator.msg(), |diag| decorator.decorate_lint(diag))
    }

    /// Emit a lint at the appropriate level for a hir node.
    ///
    /// Return value of the `decorate` closure is ignored, see [`struct_lint_level`] for a detailed explanation.
    ///
    /// [`struct_lint_level`]: rustc_middle::lint::struct_lint_level#decorate-signature
    #[rustc_lint_diagnostics]
    pub fn struct_lint_node(
        self,
        lint: &'static Lint,
        id: HirId,
        msg: impl Into<DiagnosticMessage>,
        decorate: impl for<'a, 'b> FnOnce(
            &'b mut DiagnosticBuilder<'a, ()>,
        ) -> &'b mut DiagnosticBuilder<'a, ()>,
    ) {
        let (level, src) = self.lint_level_at_node(lint, id);
        struct_lint_level(self.sess, lint, level, src, None, msg, decorate);
    }

    pub fn in_scope_traits(self, id: HirId) -> Option<&'tcx [TraitCandidate]> {
        let map = self.in_scope_traits_map(id.owner)?;
        let candidates = map.get(&id.local_id)?;
        Some(&*candidates)
    }

    pub fn named_region(self, id: HirId) -> Option<resolve_lifetime::Region> {
        debug!(?id, "named_region");
        self.named_region_map(id.owner).and_then(|map| map.get(&id.local_id).cloned())
    }

    pub fn is_late_bound(self, id: HirId) -> bool {
        self.is_late_bound_map(id.owner.def_id).map_or(false, |set| {
            let def_id = self.hir().local_def_id(id);
            set.contains(&def_id)
        })
    }

    pub fn late_bound_vars(self, id: HirId) -> &'tcx List<ty::BoundVariableKind> {
        self.mk_bound_variable_kinds(
            self.late_bound_vars_map(id.owner)
                .and_then(|map| map.get(&id.local_id).cloned())
                .unwrap_or_else(|| {
                    bug!("No bound vars found for {:?} ({:?})", self.hir().node_to_string(id), id)
                })
                .iter(),
        )
    }

    /// Whether the `def_id` counts as const fn in the current crate, considering all active
    /// feature gates
    pub fn is_const_fn(self, def_id: DefId) -> bool {
        if self.is_const_fn_raw(def_id) {
            match self.lookup_const_stability(def_id) {
                Some(stability) if stability.is_const_unstable() => {
                    // has a `rustc_const_unstable` attribute, check whether the user enabled the
                    // corresponding feature gate.
                    self.features()
                        .declared_lib_features
                        .iter()
                        .any(|&(sym, _)| sym == stability.feature)
                }
                // functions without const stability are either stable user written
                // const fn or the user is using feature gates and we thus don't
                // care what they do
                _ => true,
            }
        } else {
            false
        }
    }

    /// Whether the trait impl is marked const. This does not consider stability or feature gates.
    pub fn is_const_trait_impl_raw(self, def_id: DefId) -> bool {
        let Some(local_def_id) = def_id.as_local() else { return false };
        let hir_id = self.local_def_id_to_hir_id(local_def_id);
        let node = self.hir().get(hir_id);

        matches!(
            node,
            hir::Node::Item(hir::Item {
                kind: hir::ItemKind::Impl(hir::Impl { constness: hir::Constness::Const, .. }),
                ..
            })
        )
    }
}

impl<'tcx> TyCtxtAt<'tcx> {
    /// Constructs a `TyKind::Error` type and registers a `delay_span_bug` to ensure it gets used.
    #[track_caller]
    pub fn ty_error(self) -> Ty<'tcx> {
        self.tcx.ty_error_with_message(self.span, "TyKind::Error constructed but no error reported")
    }

    /// Constructs a `TyKind::Error` type and registers a `delay_span_bug` with the given `msg to
    /// ensure it gets used.
    #[track_caller]
    pub fn ty_error_with_message(self, msg: &str) -> Ty<'tcx> {
        self.tcx.ty_error_with_message(self.span, msg)
    }

    pub fn mk_trait_ref(
        self,
        trait_lang_item: LangItem,
        substs: impl IntoIterator<Item = impl Into<ty::GenericArg<'tcx>>>,
    ) -> ty::TraitRef<'tcx> {
        let trait_def_id = self.require_lang_item(trait_lang_item, Some(self.span));
        self.tcx.mk_trait_ref(trait_def_id, substs)
    }
}

/// Parameter attributes that can only be determined by examining the body of a function instead
/// of just its signature.
///
/// These can be useful for optimization purposes when a function is directly called. We compute
/// them and store them into the crate metadata so that downstream crates can make use of them.
///
/// Right now, we only have `read_only`, but `no_capture` and `no_alias` might be useful in the
/// future.
#[derive(Clone, Copy, PartialEq, Debug, Default, TyDecodable, TyEncodable, HashStable)]
pub struct DeducedParamAttrs {
    /// The parameter is marked immutable in the function and contains no `UnsafeCell` (i.e. its
    /// type is freeze).
    pub read_only: bool,
}

// We are comparing types with different invariant lifetimes, so `ptr::eq`
// won't work for us.
fn ptr_eq<T, U>(t: *const T, u: *const U) -> bool {
    t as *const () == u as *const ()
}

pub fn provide(providers: &mut ty::query::Providers) {
    providers.resolutions = |tcx, ()| &tcx.untracked_resolutions;
    providers.module_reexports =
        |tcx, id| tcx.resolutions(()).reexport_map.get(&id).map(|v| &v[..]);
    providers.crate_name = |tcx, id| {
        assert_eq!(id, LOCAL_CRATE);
        tcx.crate_name
    };
    providers.maybe_unused_trait_imports =
        |tcx, ()| &tcx.resolutions(()).maybe_unused_trait_imports;
    providers.maybe_unused_extern_crates =
        |tcx, ()| &tcx.resolutions(()).maybe_unused_extern_crates[..];
    providers.names_imported_by_glob_use = |tcx, id| {
        tcx.arena.alloc(tcx.resolutions(()).glob_map.get(&id).cloned().unwrap_or_default())
    };

    providers.extern_mod_stmt_cnum =
        |tcx, id| tcx.resolutions(()).extern_crate_map.get(&id).cloned();
    providers.output_filenames = |tcx, ()| &tcx.output_filenames;
    providers.features_query = |tcx, ()| tcx.sess.features_untracked();
    providers.is_panic_runtime = |tcx, cnum| {
        assert_eq!(cnum, LOCAL_CRATE);
        tcx.sess.contains_name(tcx.hir().krate_attrs(), sym::panic_runtime)
    };
    providers.is_compiler_builtins = |tcx, cnum| {
        assert_eq!(cnum, LOCAL_CRATE);
        tcx.sess.contains_name(tcx.hir().krate_attrs(), sym::compiler_builtins)
    };
    providers.has_panic_handler = |tcx, cnum| {
        assert_eq!(cnum, LOCAL_CRATE);
        // We want to check if the panic handler was defined in this crate
        tcx.lang_items().panic_impl().map_or(false, |did| did.is_local())
    };
}<|MERGE_RESOLUTION|>--- conflicted
+++ resolved
@@ -19,17 +19,10 @@
 use crate::ty::query::{self, TyCtxtAt};
 use crate::ty::{
     self, AdtDef, AdtDefData, AdtKind, Binder, BindingMode, BoundVar, CanonicalPolyFnSig,
-<<<<<<< HEAD
-    ClosureSizeProfileData, Const, ConstS, ConstVid, DefIdTree, ExistentialPredicate, FieldTy, FloatTy,
-    FloatVar, FloatVid, GenericParamDefKind, InferConst, InferTy, IntTy, IntVar, IntVid, List,
-    ParamConst, ParamTy, PolyFnSig, Predicate, PredicateKind, PredicateS, ProjectionTy, Region,
-    RegionKind, ReprOptions, TraitObjectVisitor, Ty, TyKind, TyS, TyVar, TyVid, TypeAndMut, UintTy,
-=======
-    ClosureSizeProfileData, Const, ConstS, DefIdTree, FloatTy, FloatVar, FloatVid,
+    ClosureSizeProfileData, Const, ConstS, DefIdTree, FieldTy, FloatTy, FloatVar, FloatVid,
     GenericParamDefKind, InferTy, IntTy, IntVar, IntVid, List, ParamConst, ParamTy,
     PolyExistentialPredicate, PolyFnSig, Predicate, PredicateKind, ProjectionTy, Region,
     RegionKind, ReprOptions, TraitObjectVisitor, Ty, TyKind, TyVar, TyVid, TypeAndMut, UintTy,
->>>>>>> fc594f15
     Visibility,
 };
 use crate::ty::{GenericArg, GenericArgKind, InternalSubsts, SubstsRef, UserSubsts};
