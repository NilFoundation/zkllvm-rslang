use crate::callee::{self, DeferredCallResolution};
use crate::errors::CtorIsPrivate;
use crate::method::{self, MethodCallee, SelfSource};
use crate::rvalue_scopes;
use crate::{BreakableCtxt, Diverges, Expectation, FnCtxt, LocalTy, RawTy};
use rustc_data_structures::captures::Captures;
use rustc_data_structures::fx::FxHashSet;
use rustc_errors::{Applicability, Diagnostic, ErrorGuaranteed, MultiSpan, StashKey};
use rustc_hir as hir;
use rustc_hir::def::{CtorOf, DefKind, Res};
use rustc_hir::def_id::DefId;
use rustc_hir::lang_items::LangItem;
use rustc_hir::{ExprKind, GenericArg, Node, QPath};
use rustc_hir_analysis::astconv::generics::{
    check_generic_arg_count_for_call, create_substs_for_generic_args,
};
use rustc_hir_analysis::astconv::{
    AstConv, CreateSubstsForGenericArgsCtxt, ExplicitLateBound, GenericArgCountMismatch,
    GenericArgCountResult, IsMethodCall, PathSeg,
};
use rustc_infer::infer::canonical::{Canonical, OriginalQueryValues, QueryResponse};
use rustc_infer::infer::error_reporting::TypeAnnotationNeeded::E0282;
use rustc_infer::infer::{DefineOpaqueTypes, InferResult};
use rustc_middle::ty::adjustment::{Adjust, Adjustment, AutoBorrow, AutoBorrowMutability};
use rustc_middle::ty::error::TypeError;
use rustc_middle::ty::fold::TypeFoldable;
use rustc_middle::ty::visit::{TypeVisitable, TypeVisitableExt};
use rustc_middle::ty::{
    self, AdtKind, CanonicalUserType, GenericParamDefKind, Ty, TyCtxt, UserType,
};
use rustc_middle::ty::{GenericArgKind, SubstsRef, UserSelfTy, UserSubsts};
use rustc_session::lint;
use rustc_span::def_id::LocalDefId;
use rustc_span::hygiene::DesugaringKind;
use rustc_span::symbol::{kw, sym, Ident};
use rustc_span::Span;
use rustc_target::abi::FieldIdx;
use rustc_trait_selection::traits::error_reporting::TypeErrCtxtExt as _;
use rustc_trait_selection::traits::{
    self, NormalizeExt, ObligationCauseCode, ObligationCtxt, StructurallyNormalizeExt,
};

use std::collections::hash_map::Entry;
use std::slice;

impl<'a, 'tcx> FnCtxt<'a, 'tcx> {
    /// Produces warning on the given node, if the current point in the
    /// function is unreachable, and there hasn't been another warning.
    pub(in super::super) fn warn_if_unreachable(&self, id: hir::HirId, span: Span, kind: &str) {
        // FIXME: Combine these two 'if' expressions into one once
        // let chains are implemented
        if let Diverges::Always { span: orig_span, custom_note } = self.diverges.get() {
            // If span arose from a desugaring of `if` or `while`, then it is the condition itself,
            // which diverges, that we are about to lint on. This gives suboptimal diagnostics.
            // Instead, stop here so that the `if`- or `while`-expression's block is linted instead.
            if !span.is_desugaring(DesugaringKind::CondTemporary)
                && !span.is_desugaring(DesugaringKind::Async)
                && !orig_span.is_desugaring(DesugaringKind::Await)
            {
                self.diverges.set(Diverges::WarnedAlways);

                debug!("warn_if_unreachable: id={:?} span={:?} kind={}", id, span, kind);

                let msg = format!("unreachable {}", kind);
                self.tcx().struct_span_lint_hir(
                    lint::builtin::UNREACHABLE_CODE,
                    id,
                    span,
                    msg.clone(),
                    |lint| {
                        lint.span_label(span, msg).span_label(
                            orig_span,
                            custom_note
                                .unwrap_or("any code following this expression is unreachable"),
                        )
                    },
                )
            }
        }
    }

    /// Resolves type and const variables in `ty` if possible. Unlike the infcx
    /// version (resolve_vars_if_possible), this version will
    /// also select obligations if it seems useful, in an effort
    /// to get more type information.
    pub(in super::super) fn resolve_vars_with_obligations(&self, ty: Ty<'tcx>) -> Ty<'tcx> {
        self.resolve_vars_with_obligations_and_mutate_fulfillment(ty, |_| {})
    }

    #[instrument(skip(self, mutate_fulfillment_errors), level = "debug", ret)]
    pub(in super::super) fn resolve_vars_with_obligations_and_mutate_fulfillment(
        &self,
        mut ty: Ty<'tcx>,
        mutate_fulfillment_errors: impl Fn(&mut Vec<traits::FulfillmentError<'tcx>>),
    ) -> Ty<'tcx> {
        // No Infer()? Nothing needs doing.
        if !ty.has_non_region_infer() {
            debug!("no inference var, nothing needs doing");
            return ty;
        }

        // If `ty` is a type variable, see whether we already know what it is.
        ty = self.resolve_vars_if_possible(ty);
        if !ty.has_non_region_infer() {
            debug!(?ty);
            return ty;
        }

        // If not, try resolving pending obligations as much as
        // possible. This can help substantially when there are
        // indirect dependencies that don't seem worth tracking
        // precisely.
        self.select_obligations_where_possible(mutate_fulfillment_errors);
        self.resolve_vars_if_possible(ty)
    }

    pub(in super::super) fn record_deferred_call_resolution(
        &self,
        closure_def_id: LocalDefId,
        r: DeferredCallResolution<'tcx>,
    ) {
        let mut deferred_call_resolutions = self.deferred_call_resolutions.borrow_mut();
        deferred_call_resolutions.entry(closure_def_id).or_default().push(r);
    }

    pub(in super::super) fn remove_deferred_call_resolutions(
        &self,
        closure_def_id: LocalDefId,
    ) -> Vec<DeferredCallResolution<'tcx>> {
        let mut deferred_call_resolutions = self.deferred_call_resolutions.borrow_mut();
        deferred_call_resolutions.remove(&closure_def_id).unwrap_or_default()
    }

    pub fn tag(&self) -> String {
        format!("{:p}", self)
    }

    pub fn local_ty(&self, span: Span, nid: hir::HirId) -> LocalTy<'tcx> {
        self.locals.borrow().get(&nid).cloned().unwrap_or_else(|| {
            span_bug!(span, "no type for local variable {}", self.tcx.hir().node_to_string(nid))
        })
    }

    #[inline]
    pub fn write_ty(&self, id: hir::HirId, ty: Ty<'tcx>) {
        debug!("write_ty({:?}, {:?}) in fcx {}", id, self.resolve_vars_if_possible(ty), self.tag());
        self.typeck_results.borrow_mut().node_types_mut().insert(id, ty);

        if let Err(e) = ty.error_reported() {
            self.set_tainted_by_errors(e);
        }
    }

    pub fn write_field_index(&self, hir_id: hir::HirId, index: FieldIdx) {
        self.typeck_results.borrow_mut().field_indices_mut().insert(hir_id, index);
    }

    #[instrument(level = "debug", skip(self))]
    pub(in super::super) fn write_resolution(
        &self,
        hir_id: hir::HirId,
        r: Result<(DefKind, DefId), ErrorGuaranteed>,
    ) {
        self.typeck_results.borrow_mut().type_dependent_defs_mut().insert(hir_id, r);
    }

    #[instrument(level = "debug", skip(self))]
    pub fn write_method_call(&self, hir_id: hir::HirId, method: MethodCallee<'tcx>) {
        self.write_resolution(hir_id, Ok((DefKind::AssocFn, method.def_id)));
        self.write_substs(hir_id, method.substs);
    }

    pub fn write_substs(&self, node_id: hir::HirId, substs: SubstsRef<'tcx>) {
        if !substs.is_empty() {
            debug!("write_substs({:?}, {:?}) in fcx {}", node_id, substs, self.tag());

            self.typeck_results.borrow_mut().node_substs_mut().insert(node_id, substs);
        }
    }

    /// Given the substs that we just converted from the HIR, try to
    /// canonicalize them and store them as user-given substitutions
    /// (i.e., substitutions that must be respected by the NLL check).
    ///
    /// This should be invoked **before any unifications have
    /// occurred**, so that annotations like `Vec<_>` are preserved
    /// properly.
    #[instrument(skip(self), level = "debug")]
    pub fn write_user_type_annotation_from_substs(
        &self,
        hir_id: hir::HirId,
        def_id: DefId,
        substs: SubstsRef<'tcx>,
        user_self_ty: Option<UserSelfTy<'tcx>>,
    ) {
        debug!("fcx {}", self.tag());

        if Self::can_contain_user_lifetime_bounds((substs, user_self_ty)) {
            let canonicalized = self.canonicalize_user_type_annotation(UserType::TypeOf(
                def_id,
                UserSubsts { substs, user_self_ty },
            ));
            debug!(?canonicalized);
            self.write_user_type_annotation(hir_id, canonicalized);
        }
    }

    #[instrument(skip(self), level = "debug")]
    pub fn write_user_type_annotation(
        &self,
        hir_id: hir::HirId,
        canonical_user_type_annotation: CanonicalUserType<'tcx>,
    ) {
        debug!("fcx {}", self.tag());

        if !canonical_user_type_annotation.is_identity() {
            self.typeck_results
                .borrow_mut()
                .user_provided_types_mut()
                .insert(hir_id, canonical_user_type_annotation);
        } else {
            debug!("skipping identity substs");
        }
    }

    #[instrument(skip(self, expr), level = "debug")]
    pub fn apply_adjustments(&self, expr: &hir::Expr<'_>, adj: Vec<Adjustment<'tcx>>) {
        debug!("expr = {:#?}", expr);

        if adj.is_empty() {
            return;
        }

        for a in &adj {
            if let Adjust::NeverToAny = a.kind {
                if a.target.is_ty_var() {
                    self.diverging_type_vars.borrow_mut().insert(a.target);
                    debug!("apply_adjustments: adding `{:?}` as diverging type var", a.target);
                }
            }
        }

        let autoborrow_mut = adj.iter().any(|adj| {
            matches!(
                adj,
                &Adjustment {
                    kind: Adjust::Borrow(AutoBorrow::Ref(_, AutoBorrowMutability::Mut { .. })),
                    ..
                }
            )
        });

        match self.typeck_results.borrow_mut().adjustments_mut().entry(expr.hir_id) {
            Entry::Vacant(entry) => {
                entry.insert(adj);
            }
            Entry::Occupied(mut entry) => {
                debug!(" - composing on top of {:?}", entry.get());
                match (&entry.get()[..], &adj[..]) {
                    // Applying any adjustment on top of a NeverToAny
                    // is a valid NeverToAny adjustment, because it can't
                    // be reached.
                    (&[Adjustment { kind: Adjust::NeverToAny, .. }], _) => return,
                    (
                        &[
                            Adjustment { kind: Adjust::Deref(_), .. },
                            Adjustment { kind: Adjust::Borrow(AutoBorrow::Ref(..)), .. },
                        ],
                        &[
                            Adjustment { kind: Adjust::Deref(_), .. },
                            .., // Any following adjustments are allowed.
                        ],
                    ) => {
                        // A reborrow has no effect before a dereference.
                    }
                    // FIXME: currently we never try to compose autoderefs
                    // and ReifyFnPointer/UnsafeFnPointer, but we could.
                    _ => {
                        self.tcx.sess.delay_span_bug(
                            expr.span,
                            format!(
                                "while adjusting {:?}, can't compose {:?} and {:?}",
                                expr,
                                entry.get(),
                                adj
                            ),
                        );
                    }
                }
                *entry.get_mut() = adj;
            }
        }

        // If there is an mutable auto-borrow, it is equivalent to `&mut <expr>`.
        // In this case implicit use of `Deref` and `Index` within `<expr>` should
        // instead be `DerefMut` and `IndexMut`, so fix those up.
        if autoborrow_mut {
            self.convert_place_derefs_to_mutable(expr);
        }
    }

    /// Instantiates and normalizes the bounds for a given item
    pub(in super::super) fn instantiate_bounds(
        &self,
        span: Span,
        def_id: DefId,
        substs: SubstsRef<'tcx>,
    ) -> ty::InstantiatedPredicates<'tcx> {
        let bounds = self.tcx.predicates_of(def_id);
        let result = bounds.instantiate(self.tcx, substs);
        let result = self.normalize(span, result);
        debug!("instantiate_bounds(bounds={:?}, substs={:?}) = {:?}", bounds, substs, result);
        result
    }

    pub(in super::super) fn normalize<T>(&self, span: Span, value: T) -> T
    where
        T: TypeFoldable<TyCtxt<'tcx>>,
    {
        self.register_infer_ok_obligations(
            self.at(&self.misc(span), self.param_env).normalize(value),
        )
    }

    pub fn require_type_meets(
        &self,
        ty: Ty<'tcx>,
        span: Span,
        code: traits::ObligationCauseCode<'tcx>,
        def_id: DefId,
    ) {
        self.register_bound(ty, def_id, traits::ObligationCause::new(span, self.body_id, code));
    }

    pub fn require_type_is_sized(
        &self,
        ty: Ty<'tcx>,
        span: Span,
        code: traits::ObligationCauseCode<'tcx>,
    ) {
        if !ty.references_error() {
            let lang_item = self.tcx.require_lang_item(LangItem::Sized, None);
            self.require_type_meets(ty, span, code, lang_item);
        }
    }

    pub fn require_type_is_sized_deferred(
        &self,
        ty: Ty<'tcx>,
        span: Span,
        code: traits::ObligationCauseCode<'tcx>,
    ) {
        if !ty.references_error() {
            self.deferred_sized_obligations.borrow_mut().push((ty, span, code));
        }
    }

    pub fn register_bound(
        &self,
        ty: Ty<'tcx>,
        def_id: DefId,
        cause: traits::ObligationCause<'tcx>,
    ) {
        if !ty.references_error() {
            self.fulfillment_cx.borrow_mut().register_bound(
                self,
                self.param_env,
                ty,
                def_id,
                cause,
            );
        }
    }

    pub fn handle_raw_ty(&self, span: Span, ty: Ty<'tcx>) -> RawTy<'tcx> {
        RawTy { raw: ty, normalized: self.normalize(span, ty) }
    }

    pub fn to_ty(&self, ast_t: &hir::Ty<'_>) -> RawTy<'tcx> {
        let t = self.astconv().ast_ty_to_ty(ast_t);
        self.register_wf_obligation(t.into(), ast_t.span, traits::WellFormed(None));
        self.handle_raw_ty(ast_t.span, t)
    }

    pub fn to_ty_saving_user_provided_ty(&self, ast_ty: &hir::Ty<'_>) -> Ty<'tcx> {
        let ty = self.to_ty(ast_ty);
        debug!("to_ty_saving_user_provided_ty: ty={:?}", ty);

        if Self::can_contain_user_lifetime_bounds(ty.raw) {
            let c_ty = self.canonicalize_response(UserType::Ty(ty.raw));
            debug!("to_ty_saving_user_provided_ty: c_ty={:?}", c_ty);
            self.typeck_results.borrow_mut().user_provided_types_mut().insert(ast_ty.hir_id, c_ty);
        }

        ty.normalized
    }

    pub(super) fn user_substs_for_adt(ty: RawTy<'tcx>) -> UserSubsts<'tcx> {
        match (ty.raw.kind(), ty.normalized.kind()) {
            (ty::Adt(_, substs), _) => UserSubsts { substs, user_self_ty: None },
            (_, ty::Adt(adt, substs)) => UserSubsts {
                substs,
                user_self_ty: Some(UserSelfTy { impl_def_id: adt.did(), self_ty: ty.raw }),
            },
            _ => bug!("non-adt type {:?}", ty),
        }
    }

    pub fn array_length_to_const(&self, length: &hir::ArrayLen) -> ty::Const<'tcx> {
        match length {
            &hir::ArrayLen::Infer(_, span) => self.ct_infer(self.tcx.types.usize, None, span),
            hir::ArrayLen::Body(anon_const) => {
                let span = self.tcx.def_span(anon_const.def_id);
                let c = ty::Const::from_anon_const(self.tcx, anon_const.def_id);
                self.register_wf_obligation(c.into(), span, ObligationCauseCode::WellFormed(None));
                self.normalize(span, c)
            }
        }
    }

    pub fn const_arg_to_const(
        &self,
        ast_c: &hir::AnonConst,
        param_def_id: DefId,
    ) -> ty::Const<'tcx> {
        let did = ast_c.def_id;
        self.tcx.feed_anon_const_type(did, self.tcx.type_of(param_def_id));
        let c = ty::Const::from_anon_const(self.tcx, did);
        self.register_wf_obligation(
            c.into(),
            self.tcx.hir().span(ast_c.hir_id),
            ObligationCauseCode::WellFormed(None),
        );
        c
    }

    // If the type given by the user has free regions, save it for later, since
    // NLL would like to enforce those. Also pass in types that involve
    // projections, since those can resolve to `'static` bounds (modulo #54940,
    // which hopefully will be fixed by the time you see this comment, dear
    // reader, although I have my doubts). Also pass in types with inference
    // types, because they may be repeated. Other sorts of things are already
    // sufficiently enforced with erased regions. =)
    fn can_contain_user_lifetime_bounds<T>(t: T) -> bool
    where
        T: TypeVisitable<TyCtxt<'tcx>>,
    {
        t.has_free_regions() || t.has_projections() || t.has_infer_types()
    }

    pub fn node_ty(&self, id: hir::HirId) -> Ty<'tcx> {
        match self.typeck_results.borrow().node_types().get(id) {
            Some(&t) => t,
            None if let Some(e) = self.tainted_by_errors() => self.tcx.ty_error(e),
            None => {
                bug!(
                    "no type for node {} in fcx {}",
                    self.tcx.hir().node_to_string(id),
                    self.tag()
                );
            }
        }
    }

    pub fn node_ty_opt(&self, id: hir::HirId) -> Option<Ty<'tcx>> {
        match self.typeck_results.borrow().node_types().get(id) {
            Some(&t) => Some(t),
            None if let Some(e) = self.tainted_by_errors() => Some(self.tcx.ty_error(e)),
            None => None,
        }
    }

    /// Registers an obligation for checking later, during regionck, that `arg` is well-formed.
    pub fn register_wf_obligation(
        &self,
        arg: ty::GenericArg<'tcx>,
        span: Span,
        code: traits::ObligationCauseCode<'tcx>,
    ) {
        // WF obligations never themselves fail, so no real need to give a detailed cause:
        let cause = traits::ObligationCause::new(span, self.body_id, code);
        self.register_predicate(traits::Obligation::new(
            self.tcx,
            cause,
            self.param_env,
<<<<<<< HEAD
            ty::Binder::dummy(ty::PredicateKind::Clause(ty::Clause::WellFormed(arg))),
=======
            ty::Binder::dummy(ty::PredicateKind::Clause(ty::ClauseKind::WellFormed(arg))),
>>>>>>> 0faea772
        ));
    }

    /// Registers obligations that all `substs` are well-formed.
    pub fn add_wf_bounds(&self, substs: SubstsRef<'tcx>, expr: &hir::Expr<'_>) {
        for arg in substs.iter().filter(|arg| {
            matches!(arg.unpack(), GenericArgKind::Type(..) | GenericArgKind::Const(..))
        }) {
            self.register_wf_obligation(arg, expr.span, traits::WellFormed(None));
        }
    }

    // FIXME(arielb1): use this instead of field.ty everywhere
    // Only for fields! Returns <none> for methods>
    // Indifferent to privacy flags
    pub fn field_ty(
        &self,
        span: Span,
        field: &'tcx ty::FieldDef,
        substs: SubstsRef<'tcx>,
    ) -> Ty<'tcx> {
        self.normalize(span, field.ty(self.tcx, substs))
    }

    pub(in super::super) fn resolve_rvalue_scopes(&self, def_id: DefId) {
        let scope_tree = self.tcx.region_scope_tree(def_id);
        let rvalue_scopes = { rvalue_scopes::resolve_rvalue_scopes(self, &scope_tree, def_id) };
        let mut typeck_results = self.inh.typeck_results.borrow_mut();
        typeck_results.rvalue_scopes = rvalue_scopes;
    }

    pub(in super::super) fn resolve_generator_interiors(&self, def_id: DefId) {
        if self.tcx.sess.opts.unstable_opts.drop_tracking_mir {
            self.save_generator_interior_predicates(def_id);
            return;
        }

        self.select_obligations_where_possible(|_| {});

        let mut generators = self.deferred_generator_interiors.borrow_mut();
        for (_, body_id, interior, kind) in generators.drain(..) {
            crate::generator_interior::resolve_interior(self, def_id, body_id, interior, kind);
            self.select_obligations_where_possible(|_| {});
        }
    }

    /// Unify the inference variables corresponding to generator witnesses, and save all the
    /// predicates that were stalled on those inference variables.
    ///
    /// This process allows to conservatively save all predicates that do depend on the generator
    /// interior types, for later processing by `check_generator_obligations`.
    ///
    /// We must not attempt to select obligations after this method has run, or risk query cycle
    /// ICE.
    #[instrument(level = "debug", skip(self))]
    fn save_generator_interior_predicates(&self, def_id: DefId) {
        // Try selecting all obligations that are not blocked on inference variables.
        // Once we start unifying generator witnesses, trying to select obligations on them will
        // trigger query cycle ICEs, as doing so requires MIR.
        self.select_obligations_where_possible(|_| {});

        let generators = std::mem::take(&mut *self.deferred_generator_interiors.borrow_mut());
        debug!(?generators);

        for &(expr_def_id, body_id, interior, _) in generators.iter() {
            debug!(?expr_def_id);

            // Create the `GeneratorWitness` type that we will unify with `interior`.
            let substs = ty::InternalSubsts::identity_for_item(
                self.tcx,
                self.tcx.typeck_root_def_id(expr_def_id.to_def_id()),
            );
            let witness = self.tcx.mk_generator_witness_mir(expr_def_id.to_def_id(), substs);

            // Unify `interior` with `witness` and collect all the resulting obligations.
            let span = self.tcx.hir().body(body_id).value.span;
            let ok = self
                .at(&self.misc(span), self.param_env)
                .eq(DefineOpaqueTypes::No, interior, witness)
                .expect("Failed to unify generator interior type");
            let mut obligations = ok.obligations;

            // Also collect the obligations that were unstalled by this unification.
            obligations
                .extend(self.fulfillment_cx.borrow_mut().drain_unstalled_obligations(&self.infcx));

            let obligations = obligations.into_iter().map(|o| (o.predicate, o.cause)).collect();
            debug!(?obligations);
            self.typeck_results
                .borrow_mut()
                .generator_interior_predicates
                .insert(expr_def_id, obligations);
        }
    }

    #[instrument(skip(self), level = "debug")]
    pub(in super::super) fn report_ambiguity_errors(&self) {
        let mut errors = self.fulfillment_cx.borrow_mut().collect_remaining_errors(self);

        if !errors.is_empty() {
            self.adjust_fulfillment_errors_for_expr_obligation(&mut errors);
            self.err_ctxt().report_fulfillment_errors(&errors);
        }
    }

    /// Select as many obligations as we can at present.
    pub(in super::super) fn select_obligations_where_possible(
        &self,
        mutate_fulfillment_errors: impl Fn(&mut Vec<traits::FulfillmentError<'tcx>>),
    ) {
        let mut result = self.fulfillment_cx.borrow_mut().select_where_possible(self);
        if !result.is_empty() {
            mutate_fulfillment_errors(&mut result);
            self.adjust_fulfillment_errors_for_expr_obligation(&mut result);
            self.err_ctxt().report_fulfillment_errors(&result);
        }
    }

    /// For the overloaded place expressions (`*x`, `x[3]`), the trait
    /// returns a type of `&T`, but the actual type we assign to the
    /// *expression* is `T`. So this function just peels off the return
    /// type by one layer to yield `T`.
    pub(in super::super) fn make_overloaded_place_return_type(
        &self,
        method: MethodCallee<'tcx>,
    ) -> ty::TypeAndMut<'tcx> {
        // extract method return type, which will be &T;
        let ret_ty = method.sig.output();

        // method returns &T, but the type as visible to user is T, so deref
        ret_ty.builtin_deref(true).unwrap()
    }

    #[instrument(skip(self), level = "debug")]
    fn self_type_matches_expected_vid(&self, self_ty: Ty<'tcx>, expected_vid: ty::TyVid) -> bool {
        let self_ty = self.shallow_resolve(self_ty);
        debug!(?self_ty);

        match *self_ty.kind() {
            ty::Infer(ty::TyVar(found_vid)) => {
                // FIXME: consider using `sub_root_var` here so we
                // can see through subtyping.
                let found_vid = self.root_var(found_vid);
                debug!("self_type_matches_expected_vid - found_vid={:?}", found_vid);
                expected_vid == found_vid
            }
            _ => false,
        }
    }

    #[instrument(skip(self), level = "debug")]
    pub(in super::super) fn obligations_for_self_ty<'b>(
        &'b self,
        self_ty: ty::TyVid,
    ) -> impl DoubleEndedIterator<Item = traits::PredicateObligation<'tcx>> + Captures<'tcx> + 'b
    {
        // FIXME: consider using `sub_root_var` here so we
        // can see through subtyping.
        let ty_var_root = self.root_var(self_ty);
        trace!("pending_obligations = {:#?}", self.fulfillment_cx.borrow().pending_obligations());

        self.fulfillment_cx.borrow().pending_obligations().into_iter().filter_map(
            move |obligation| match &obligation.predicate.kind().skip_binder() {
                ty::PredicateKind::Clause(ty::ClauseKind::Projection(data))
                    if self.self_type_matches_expected_vid(
                        data.projection_ty.self_ty(),
                        ty_var_root,
                    ) =>
                {
                    Some(obligation)
                }
                ty::PredicateKind::Clause(ty::ClauseKind::Trait(data))
                    if self.self_type_matches_expected_vid(data.self_ty(), ty_var_root) =>
                {
                    Some(obligation)
                }

                ty::PredicateKind::Clause(ty::ClauseKind::Trait(..))
                | ty::PredicateKind::Clause(ty::ClauseKind::Projection(..))
                | ty::PredicateKind::Clause(ty::ClauseKind::ConstArgHasType(..))
                | ty::PredicateKind::Subtype(..)
                | ty::PredicateKind::Coerce(..)
<<<<<<< HEAD
                | ty::PredicateKind::Clause(ty::Clause::RegionOutlives(..))
                | ty::PredicateKind::Clause(ty::Clause::TypeOutlives(..))
                | ty::PredicateKind::Clause(ty::Clause::WellFormed(..))
                | ty::PredicateKind::ObjectSafe(..)
                | ty::PredicateKind::AliasRelate(..)
                | ty::PredicateKind::Clause(ty::Clause::ConstEvaluatable(..))
=======
                | ty::PredicateKind::Clause(ty::ClauseKind::RegionOutlives(..))
                | ty::PredicateKind::Clause(ty::ClauseKind::TypeOutlives(..))
                | ty::PredicateKind::Clause(ty::ClauseKind::WellFormed(..))
                | ty::PredicateKind::ObjectSafe(..)
                | ty::PredicateKind::AliasRelate(..)
                | ty::PredicateKind::Clause(ty::ClauseKind::ConstEvaluatable(..))
>>>>>>> 0faea772
                | ty::PredicateKind::ConstEquate(..)
                // N.B., this predicate is created by breaking down a
                // `ClosureType: FnFoo()` predicate, where
                // `ClosureType` represents some `Closure`. It can't
                // possibly be referring to the current closure,
                // because we haven't produced the `Closure` for
                // this closure yet; this is exactly why the other
                // code is looking for a self type of an unresolved
                // inference variable.
                | ty::PredicateKind::ClosureKind(..)
                | ty::PredicateKind::Ambiguous
                | ty::PredicateKind::TypeWellFormedFromEnv(..) => None,
            },
        )
    }

    pub(in super::super) fn type_var_is_sized(&self, self_ty: ty::TyVid) -> bool {
        let sized_did = self.tcx.lang_items().sized_trait();
        self.obligations_for_self_ty(self_ty).any(|obligation| {
            match obligation.predicate.kind().skip_binder() {
                ty::PredicateKind::Clause(ty::ClauseKind::Trait(data)) => {
                    Some(data.def_id()) == sized_did
                }
                _ => false,
            }
        })
    }

    pub(in super::super) fn err_args(&self, len: usize) -> Vec<Ty<'tcx>> {
        let ty_error = self.tcx.ty_error_misc();
        vec![ty_error; len]
    }

    /// Unifies the output type with the expected type early, for more coercions
    /// and forward type information on the input expressions.
    #[instrument(skip(self, call_span), level = "debug")]
    pub(in super::super) fn expected_inputs_for_expected_output(
        &self,
        call_span: Span,
        expected_ret: Expectation<'tcx>,
        formal_ret: Ty<'tcx>,
        formal_args: &[Ty<'tcx>],
    ) -> Option<Vec<Ty<'tcx>>> {
        let formal_ret = self.resolve_vars_with_obligations(formal_ret);
        let ret_ty = expected_ret.only_has_type(self)?;

        // HACK(oli-obk): This is a hack to keep RPIT and TAIT in sync wrt their behaviour.
        // Without it, the inference
        // variable will get instantiated with the opaque type. The inference variable often
        // has various helpful obligations registered for it that help closures figure out their
        // signature. If we infer the inference var to the opaque type, the closure won't be able
        // to find those obligations anymore, and it can't necessarily find them from the opaque
        // type itself. We could be more powerful with inference if we *combined* the obligations
        // so that we got both the obligations from the opaque type and the ones from the inference
        // variable. That will accept more code than we do right now, so we need to carefully consider
        // the implications.
        // Note: this check is pessimistic, as the inference type could be matched with something other
        // than the opaque type, but then we need a new `TypeRelation` just for this specific case and
        // can't re-use `sup` below.
        // See tests/ui/impl-trait/hidden-type-is-opaque.rs and
        // tests/ui/impl-trait/hidden-type-is-opaque-2.rs for examples that hit this path.
        if formal_ret.has_infer_types() {
            for ty in ret_ty.walk() {
                if let ty::subst::GenericArgKind::Type(ty) = ty.unpack()
                    && let ty::Alias(ty::Opaque, ty::AliasTy { def_id, .. }) = *ty.kind()
                    && let Some(def_id) = def_id.as_local()
                    && self.opaque_type_origin(def_id).is_some() {
                    return None;
                }
            }
        }

        let expect_args = self
            .fudge_inference_if_ok(|| {
                let ocx = ObligationCtxt::new_in_snapshot(self);

                // Attempt to apply a subtyping relationship between the formal
                // return type (likely containing type variables if the function
                // is polymorphic) and the expected return type.
                // No argument expectations are produced if unification fails.
                let origin = self.misc(call_span);
                ocx.sup(&origin, self.param_env, ret_ty, formal_ret)?;
                if !ocx.select_where_possible().is_empty() {
                    return Err(TypeError::Mismatch);
                }

                // Record all the argument types, with the substitutions
                // produced from the above subtyping unification.
                Ok(Some(formal_args.iter().map(|&ty| self.resolve_vars_if_possible(ty)).collect()))
            })
            .unwrap_or_default();
        debug!(?formal_args, ?formal_ret, ?expect_args, ?expected_ret);
        expect_args
    }

    pub(in super::super) fn resolve_lang_item_path(
        &self,
        lang_item: hir::LangItem,
        span: Span,
        hir_id: hir::HirId,
        expr_hir_id: Option<hir::HirId>,
    ) -> (Res, Ty<'tcx>) {
        let def_id = self.tcx.require_lang_item(lang_item, Some(span));
        let def_kind = self.tcx.def_kind(def_id);

        let item_ty = if let DefKind::Variant = def_kind {
            self.tcx.type_of(self.tcx.parent(def_id))
        } else {
            self.tcx.type_of(def_id)
        };
        let substs = self.fresh_substs_for_item(span, def_id);
        let ty = item_ty.subst(self.tcx, substs);

        self.write_resolution(hir_id, Ok((def_kind, def_id)));

        let code = match lang_item {
            hir::LangItem::IntoFutureIntoFuture => {
                Some(ObligationCauseCode::AwaitableExpr(expr_hir_id))
            }
            hir::LangItem::IteratorNext | hir::LangItem::IntoIterIntoIter => {
                Some(ObligationCauseCode::ForLoopIterator)
            }
            hir::LangItem::TryTraitFromOutput
            | hir::LangItem::TryTraitFromResidual
            | hir::LangItem::TryTraitBranch => Some(ObligationCauseCode::QuestionMark),
            _ => None,
        };
        if let Some(code) = code {
            self.add_required_obligations_with_code(span, def_id, substs, move |_, _| code.clone());
        } else {
            self.add_required_obligations_for_hir(span, def_id, substs, hir_id);
        }

        (Res::Def(def_kind, def_id), ty)
    }

    /// Resolves an associated value path into a base type and associated constant, or method
    /// resolution. The newly resolved definition is written into `type_dependent_defs`.
    pub fn resolve_ty_and_res_fully_qualified_call(
        &self,
        qpath: &'tcx QPath<'tcx>,
        hir_id: hir::HirId,
        span: Span,
    ) -> (Res, Option<RawTy<'tcx>>, &'tcx [hir::PathSegment<'tcx>]) {
        debug!(
            "resolve_ty_and_res_fully_qualified_call: qpath={:?} hir_id={:?} span={:?}",
            qpath, hir_id, span
        );
        let (ty, qself, item_segment) = match *qpath {
            QPath::Resolved(ref opt_qself, ref path) => {
                return (
                    path.res,
                    opt_qself.as_ref().map(|qself| self.to_ty(qself)),
                    path.segments,
                );
            }
            QPath::TypeRelative(ref qself, ref segment) => {
                // Don't use `self.to_ty`, since this will register a WF obligation.
                // If we're trying to call a nonexistent method on a trait
                // (e.g. `MyTrait::missing_method`), then resolution will
                // give us a `QPath::TypeRelative` with a trait object as
                // `qself`. In that case, we want to avoid registering a WF obligation
                // for `dyn MyTrait`, since we don't actually need the trait
                // to be object-safe.
                // We manually call `register_wf_obligation` in the success path
                // below.
                let ty = self.astconv().ast_ty_to_ty_in_path(qself);
                (self.handle_raw_ty(span, ty), qself, segment)
            }
            QPath::LangItem(..) => {
                bug!("`resolve_ty_and_res_fully_qualified_call` called on `LangItem`")
            }
        };
        if let Some(&cached_result) = self.typeck_results.borrow().type_dependent_defs().get(hir_id)
        {
            self.register_wf_obligation(ty.raw.into(), qself.span, traits::WellFormed(None));
            // Return directly on cache hit. This is useful to avoid doubly reporting
            // errors with default match binding modes. See #44614.
            let def = cached_result.map_or(Res::Err, |(kind, def_id)| Res::Def(kind, def_id));
            return (def, Some(ty), slice::from_ref(&**item_segment));
        }
        let item_name = item_segment.ident;
        let result = self
            .resolve_fully_qualified_call(span, item_name, ty.normalized, qself.span, hir_id)
            .and_then(|r| {
                // lint bare trait if the method is found in the trait
                if span.edition().rust_2021() && let Some(mut diag) = self.tcx.sess.diagnostic().steal_diagnostic(qself.span, StashKey::TraitMissingMethod) {
                    diag.emit();
                }
                Ok(r)
            })
            .or_else(|error| {
                let guar = self
                    .tcx
                    .sess
                    .delay_span_bug(span, "method resolution should've emitted an error");
                let result = match error {
                    method::MethodError::PrivateMatch(kind, def_id, _) => Ok((kind, def_id)),
                    _ => Err(guar),
                };

                let trait_missing_method =
                    matches!(error, method::MethodError::NoMatch(_)) && ty.normalized.is_trait();
                // If we have a path like `MyTrait::missing_method`, then don't register
                // a WF obligation for `dyn MyTrait` when method lookup fails. Otherwise,
                // register a WF obligation so that we can detect any additional
                // errors in the self type.
                if !trait_missing_method {
                    self.register_wf_obligation(
                        ty.raw.into(),
                        qself.span,
                        traits::WellFormed(None),
                    );
                }

                // emit or cancel the diagnostic for bare traits
                if span.edition().rust_2021() && let Some(mut diag) = self.tcx.sess.diagnostic().steal_diagnostic(qself.span, StashKey::TraitMissingMethod) {
                    if trait_missing_method {
                        // cancel the diag for bare traits when meeting `MyTrait::missing_method`
                        diag.cancel();
                    } else {
                        diag.emit();
                    }
                }

                if item_name.name != kw::Empty {
                    if let Some(mut e) = self.report_method_error(
                        span,
                        ty.normalized,
                        item_name,
                        SelfSource::QPath(qself),
                        error,
                        None,
                        Expectation::NoExpectation,
                        trait_missing_method && span.edition().rust_2021(), // emits missing method for trait only after edition 2021
                    ) {
                        e.emit();
                    }
                }

                result
            });

        if result.is_ok() {
            self.register_wf_obligation(ty.raw.into(), qself.span, traits::WellFormed(None));
        }

        // Write back the new resolution.
        self.write_resolution(hir_id, result);
        (
            result.map_or(Res::Err, |(kind, def_id)| Res::Def(kind, def_id)),
            Some(ty),
            slice::from_ref(&**item_segment),
        )
    }

    /// Given a function `Node`, return its  `HirId` and `FnDecl` if it exists. Given a closure
    /// that is the child of a function, return that function's `HirId` and `FnDecl` instead.
    /// This may seem confusing at first, but this is used in diagnostics for `async fn`,
    /// for example, where most of the type checking actually happens within a nested closure,
    /// but we often want access to the parent function's signature.
    ///
    /// Otherwise, return false.
    pub(in super::super) fn get_node_fn_decl(
        &self,
        node: Node<'tcx>,
    ) -> Option<(hir::HirId, &'tcx hir::FnDecl<'tcx>, Ident, bool)> {
        match node {
            Node::Item(&hir::Item {
                ident,
                kind: hir::ItemKind::Fn(ref sig, ..),
                owner_id,
                ..
            }) => {
                // This is less than ideal, it will not suggest a return type span on any
                // method called `main`, regardless of whether it is actually the entry point,
                // but it will still present it as the reason for the expected type.
                Some((
                    hir::HirId::make_owner(owner_id.def_id),
                    &sig.decl,
                    ident,
                    ident.name != sym::main,
                ))
            }
            Node::TraitItem(&hir::TraitItem {
                ident,
                kind: hir::TraitItemKind::Fn(ref sig, ..),
                owner_id,
                ..
            }) => Some((hir::HirId::make_owner(owner_id.def_id), &sig.decl, ident, true)),
            Node::ImplItem(&hir::ImplItem {
                ident,
                kind: hir::ImplItemKind::Fn(ref sig, ..),
                owner_id,
                ..
            }) => Some((hir::HirId::make_owner(owner_id.def_id), &sig.decl, ident, false)),
            Node::Expr(&hir::Expr { hir_id, kind: hir::ExprKind::Closure(..), .. })
                if let Some(Node::Item(&hir::Item {
                    ident,
                    kind: hir::ItemKind::Fn(ref sig, ..),
                    owner_id,
                    ..
                })) = self.tcx.hir().find_parent(hir_id) => Some((
                hir::HirId::make_owner(owner_id.def_id),
                &sig.decl,
                ident,
                ident.name != sym::main,
            )),
            _ => None,
        }
    }

    /// Given a `HirId`, return the `HirId` of the enclosing function, its `FnDecl`, and whether a
    /// suggestion can be made, `None` otherwise.
    pub fn get_fn_decl(
        &self,
        blk_id: hir::HirId,
    ) -> Option<(hir::HirId, &'tcx hir::FnDecl<'tcx>, bool)> {
        // Get enclosing Fn, if it is a function or a trait method, unless there's a `loop` or
        // `while` before reaching it, as block tail returns are not available in them.
        self.tcx.hir().get_return_block(blk_id).and_then(|blk_id| {
            let parent = self.tcx.hir().get(blk_id);
            self.get_node_fn_decl(parent)
                .map(|(fn_id, fn_decl, _, is_main)| (fn_id, fn_decl, is_main))
        })
    }

    pub(in super::super) fn note_internal_mutation_in_method(
        &self,
        err: &mut Diagnostic,
        expr: &hir::Expr<'_>,
        expected: Option<Ty<'tcx>>,
        found: Ty<'tcx>,
    ) {
        if found != self.tcx.types.unit {
            return;
        }

        let ExprKind::MethodCall(path_segment, rcvr, ..) = expr.kind else {
            return;
        };

        let rcvr_has_the_expected_type = self
            .typeck_results
            .borrow()
            .expr_ty_adjusted_opt(rcvr)
            .zip(expected)
            .is_some_and(|(ty, expected_ty)| expected_ty.peel_refs() == ty.peel_refs());

        let prev_call_mutates_and_returns_unit = || {
            self.typeck_results
                .borrow()
                .type_dependent_def_id(expr.hir_id)
                .map(|def_id| self.tcx.fn_sig(def_id).skip_binder().skip_binder())
                .and_then(|sig| sig.inputs_and_output.split_last())
                .is_some_and(|(output, inputs)| {
                    output.is_unit()
                        && inputs
                            .get(0)
                            .and_then(|self_ty| self_ty.ref_mutability())
                            .is_some_and(rustc_ast::Mutability::is_mut)
                })
        };

        if !(rcvr_has_the_expected_type || prev_call_mutates_and_returns_unit()) {
            return;
        }

        let mut sp = MultiSpan::from_span(path_segment.ident.span);
        sp.push_span_label(
            path_segment.ident.span,
            format!(
                "this call modifies {} in-place",
                match rcvr.kind {
                    ExprKind::Path(QPath::Resolved(
                        None,
                        hir::Path { segments: [segment], .. },
                    )) => format!("`{}`", segment.ident),
                    _ => "its receiver".to_string(),
                }
            ),
        );

        let modifies_rcvr_note =
            format!("method `{}` modifies its receiver in-place", path_segment.ident);
        if rcvr_has_the_expected_type {
            sp.push_span_label(
                rcvr.span,
                "you probably want to use this value after calling the method...",
            );
            err.span_note(sp, modifies_rcvr_note);
            err.note(format!("...instead of the `()` output of method `{}`", path_segment.ident));
        } else if let ExprKind::MethodCall(..) = rcvr.kind {
            err.span_note(
                sp,
                modifies_rcvr_note.clone() + ", it is not meant to be used in method chains.",
            );
        } else {
            err.span_note(sp, modifies_rcvr_note);
        }
    }

    // Instantiates the given path, which must refer to an item with the given
    // number of type parameters and type.
    #[instrument(skip(self, span), level = "debug")]
    pub fn instantiate_value_path(
        &self,
        segments: &[hir::PathSegment<'_>],
        self_ty: Option<RawTy<'tcx>>,
        res: Res,
        span: Span,
        hir_id: hir::HirId,
    ) -> (Ty<'tcx>, Res) {
        let tcx = self.tcx;

        let path_segs = match res {
            Res::Local(_) | Res::SelfCtor(_) => vec![],
            Res::Def(kind, def_id) => self.astconv().def_ids_for_value_path_segments(
                segments,
                self_ty.map(|ty| ty.raw),
                kind,
                def_id,
                span,
            ),
            _ => bug!("instantiate_value_path on {:?}", res),
        };

        let mut user_self_ty = None;
        let mut is_alias_variant_ctor = false;
        match res {
            Res::Def(DefKind::Ctor(CtorOf::Variant, _), _)
                if let Some(self_ty) = self_ty =>
            {
                let adt_def = self_ty.normalized.ty_adt_def().unwrap();
                user_self_ty = Some(UserSelfTy { impl_def_id: adt_def.did(), self_ty: self_ty.raw });
                is_alias_variant_ctor = true;
            }
            Res::Def(DefKind::AssocFn | DefKind::AssocConst, def_id) => {
                let assoc_item = tcx.associated_item(def_id);
                let container = assoc_item.container;
                let container_id = assoc_item.container_id(tcx);
                debug!(?def_id, ?container, ?container_id);
                match container {
                    ty::TraitContainer => {
                        callee::check_legal_trait_for_method_call(tcx, span, None, span, container_id)
                    }
                    ty::ImplContainer => {
                        if segments.len() == 1 {
                            // `<T>::assoc` will end up here, and so
                            // can `T::assoc`. It this came from an
                            // inherent impl, we need to record the
                            // `T` for posterity (see `UserSelfTy` for
                            // details).
                            let self_ty = self_ty.expect("UFCS sugared assoc missing Self").raw;
                            user_self_ty = Some(UserSelfTy { impl_def_id: container_id, self_ty });
                        }
                    }
                }
            }
            _ => {}
        }

        // Now that we have categorized what space the parameters for each
        // segment belong to, let's sort out the parameters that the user
        // provided (if any) into their appropriate spaces. We'll also report
        // errors if type parameters are provided in an inappropriate place.

        let generic_segs: FxHashSet<_> = path_segs.iter().map(|PathSeg(_, index)| index).collect();
        let generics_has_err = self.astconv().prohibit_generics(
            segments.iter().enumerate().filter_map(|(index, seg)| {
                if !generic_segs.contains(&index) || is_alias_variant_ctor {
                    Some(seg)
                } else {
                    None
                }
            }),
            |_| {},
        );

        if let Res::Local(hid) = res {
            let ty = self.local_ty(span, hid).decl_ty;
            let ty = self.normalize(span, ty);
            self.write_ty(hir_id, ty);
            return (ty, res);
        }

        if generics_has_err {
            // Don't try to infer type parameters when prohibited generic arguments were given.
            user_self_ty = None;
        }

        // Now we have to compare the types that the user *actually*
        // provided against the types that were *expected*. If the user
        // did not provide any types, then we want to substitute inference
        // variables. If the user provided some types, we may still need
        // to add defaults. If the user provided *too many* types, that's
        // a problem.

        let mut infer_args_for_err = FxHashSet::default();

        let mut explicit_late_bound = ExplicitLateBound::No;
        for &PathSeg(def_id, index) in &path_segs {
            let seg = &segments[index];
            let generics = tcx.generics_of(def_id);

            // Argument-position `impl Trait` is treated as a normal generic
            // parameter internally, but we don't allow users to specify the
            // parameter's value explicitly, so we have to do some error-
            // checking here.
            let arg_count = check_generic_arg_count_for_call(
                tcx,
                span,
                def_id,
                &generics,
                seg,
                IsMethodCall::No,
            );

            if let ExplicitLateBound::Yes = arg_count.explicit_late_bound {
                explicit_late_bound = ExplicitLateBound::Yes;
            }

            if let Err(GenericArgCountMismatch { reported: Some(e), .. }) = arg_count.correct {
                infer_args_for_err.insert(index);
                self.set_tainted_by_errors(e); // See issue #53251.
            }
        }

        let has_self =
            path_segs.last().is_some_and(|PathSeg(def_id, _)| tcx.generics_of(*def_id).has_self);

        let (res, self_ctor_substs) = if let Res::SelfCtor(impl_def_id) = res {
            let ty = self.handle_raw_ty(span, tcx.at(span).type_of(impl_def_id).subst_identity());
            match ty.normalized.ty_adt_def() {
                Some(adt_def) if adt_def.has_ctor() => {
                    let (ctor_kind, ctor_def_id) = adt_def.non_enum_variant().ctor.unwrap();
                    // Check the visibility of the ctor.
                    let vis = tcx.visibility(ctor_def_id);
                    if !vis.is_accessible_from(tcx.parent_module(hir_id).to_def_id(), tcx) {
                        tcx.sess
                            .emit_err(CtorIsPrivate { span, def: tcx.def_path_str(adt_def.did()) });
                    }
                    let new_res = Res::Def(DefKind::Ctor(CtorOf::Struct, ctor_kind), ctor_def_id);
                    let user_substs = Self::user_substs_for_adt(ty);
                    user_self_ty = user_substs.user_self_ty;
                    (new_res, Some(user_substs.substs))
                }
                _ => {
                    let mut err = tcx.sess.struct_span_err(
                        span,
                        "the `Self` constructor can only be used with tuple or unit structs",
                    );
                    if let Some(adt_def) = ty.normalized.ty_adt_def() {
                        match adt_def.adt_kind() {
                            AdtKind::Enum => {
                                err.help("did you mean to use one of the enum's variants?");
                            }
                            AdtKind::Struct | AdtKind::Union => {
                                err.span_suggestion(
                                    span,
                                    "use curly brackets",
                                    "Self { /* fields */ }",
                                    Applicability::HasPlaceholders,
                                );
                            }
                        }
                    }
                    let reported = err.emit();
                    return (tcx.ty_error(reported), res);
                }
            }
        } else {
            (res, None)
        };
        let def_id = res.def_id();

        let arg_count = GenericArgCountResult {
            explicit_late_bound,
            correct: if infer_args_for_err.is_empty() {
                Ok(())
            } else {
                Err(GenericArgCountMismatch::default())
            },
        };

        struct CreateCtorSubstsContext<'a, 'tcx> {
            fcx: &'a FnCtxt<'a, 'tcx>,
            span: Span,
            path_segs: &'a [PathSeg],
            infer_args_for_err: &'a FxHashSet<usize>,
            segments: &'a [hir::PathSegment<'a>],
        }
        impl<'tcx, 'a> CreateSubstsForGenericArgsCtxt<'a, 'tcx> for CreateCtorSubstsContext<'a, 'tcx> {
            fn args_for_def_id(
                &mut self,
                def_id: DefId,
            ) -> (Option<&'a hir::GenericArgs<'a>>, bool) {
                if let Some(&PathSeg(_, index)) =
                    self.path_segs.iter().find(|&PathSeg(did, _)| *did == def_id)
                {
                    // If we've encountered an `impl Trait`-related error, we're just
                    // going to infer the arguments for better error messages.
                    if !self.infer_args_for_err.contains(&index) {
                        // Check whether the user has provided generic arguments.
                        if let Some(ref data) = self.segments[index].args {
                            return (Some(data), self.segments[index].infer_args);
                        }
                    }
                    return (None, self.segments[index].infer_args);
                }

                (None, true)
            }

            fn provided_kind(
                &mut self,
                param: &ty::GenericParamDef,
                arg: &GenericArg<'_>,
            ) -> ty::GenericArg<'tcx> {
                match (&param.kind, arg) {
                    (GenericParamDefKind::Lifetime, GenericArg::Lifetime(lt)) => {
                        self.fcx.astconv().ast_region_to_region(lt, Some(param)).into()
                    }
                    (GenericParamDefKind::Type { .. }, GenericArg::Type(ty)) => {
                        self.fcx.to_ty(ty).raw.into()
                    }
                    (GenericParamDefKind::Const { .. }, GenericArg::Const(ct)) => {
                        self.fcx.const_arg_to_const(&ct.value, param.def_id).into()
                    }
                    (GenericParamDefKind::Type { .. }, GenericArg::Infer(inf)) => {
                        self.fcx.ty_infer(Some(param), inf.span).into()
                    }
                    (GenericParamDefKind::Const { .. }, GenericArg::Infer(inf)) => {
                        let tcx = self.fcx.tcx();
                        self.fcx
                            .ct_infer(
                                tcx.type_of(param.def_id)
                                    .no_bound_vars()
                                    .expect("const parameter types cannot be generic"),
                                Some(param),
                                inf.span,
                            )
                            .into()
                    }
                    _ => unreachable!(),
                }
            }

            fn inferred_kind(
                &mut self,
                substs: Option<&[ty::GenericArg<'tcx>]>,
                param: &ty::GenericParamDef,
                infer_args: bool,
            ) -> ty::GenericArg<'tcx> {
                let tcx = self.fcx.tcx();
                match param.kind {
                    GenericParamDefKind::Lifetime => {
                        self.fcx.re_infer(Some(param), self.span).unwrap().into()
                    }
                    GenericParamDefKind::Type { has_default, .. } => {
                        if !infer_args && has_default {
                            // If we have a default, then we it doesn't matter that we're not
                            // inferring the type arguments: we provide the default where any
                            // is missing.
                            tcx.type_of(param.def_id).subst(tcx, substs.unwrap()).into()
                        } else {
                            // If no type arguments were provided, we have to infer them.
                            // This case also occurs as a result of some malformed input, e.g.
                            // a lifetime argument being given instead of a type parameter.
                            // Using inference instead of `Error` gives better error messages.
                            self.fcx.var_for_def(self.span, param)
                        }
                    }
                    GenericParamDefKind::Const { has_default } => {
                        if !infer_args && has_default {
                            tcx.const_param_default(param.def_id).subst(tcx, substs.unwrap()).into()
                        } else {
                            self.fcx.var_for_def(self.span, param)
                        }
                    }
                }
            }
        }

        let substs_raw = self_ctor_substs.unwrap_or_else(|| {
            create_substs_for_generic_args(
                tcx,
                def_id,
                &[],
                has_self,
                self_ty.map(|s| s.raw),
                &arg_count,
                &mut CreateCtorSubstsContext {
                    fcx: self,
                    span,
                    path_segs: &path_segs,
                    infer_args_for_err: &infer_args_for_err,
                    segments,
                },
            )
        });

        // First, store the "user substs" for later.
        self.write_user_type_annotation_from_substs(hir_id, def_id, substs_raw, user_self_ty);

        // Normalize only after registering type annotations.
        let substs = self.normalize(span, substs_raw);

        self.add_required_obligations_for_hir(span, def_id, &substs, hir_id);

        // Substitute the values for the type parameters into the type of
        // the referenced item.
        let ty = tcx.type_of(def_id);
        assert!(!substs.has_escaping_bound_vars());
        assert!(!ty.skip_binder().has_escaping_bound_vars());
        let ty_substituted = self.normalize(span, ty.subst(tcx, substs));

        if let Some(UserSelfTy { impl_def_id, self_ty }) = user_self_ty {
            // In the case of `Foo<T>::method` and `<Foo<T>>::method`, if `method`
            // is inherent, there is no `Self` parameter; instead, the impl needs
            // type parameters, which we can infer by unifying the provided `Self`
            // with the substituted impl type.
            // This also occurs for an enum variant on a type alias.
            let impl_ty = self.normalize(span, tcx.type_of(impl_def_id).subst(tcx, substs));
            let self_ty = self.normalize(span, self_ty);
            match self.at(&self.misc(span), self.param_env).eq(
                DefineOpaqueTypes::No,
                impl_ty,
                self_ty,
            ) {
                Ok(ok) => self.register_infer_ok_obligations(ok),
                Err(_) => {
                    self.tcx.sess.delay_span_bug(
                        span,
                        format!(
                        "instantiate_value_path: (UFCS) {:?} was a subtype of {:?} but now is not?",
                        self_ty,
                        impl_ty,
                    ),
                    );
                }
            }
        }

        debug!("instantiate_value_path: type of {:?} is {:?}", hir_id, ty_substituted);
        self.write_substs(hir_id, substs);

        (ty_substituted, res)
    }

    /// Add all the obligations that are required, substituting and normalized appropriately.
    pub(crate) fn add_required_obligations_for_hir(
        &self,
        span: Span,
        def_id: DefId,
        substs: SubstsRef<'tcx>,
        hir_id: hir::HirId,
    ) {
        self.add_required_obligations_with_code(span, def_id, substs, |idx, span| {
            if span.is_dummy() {
                ObligationCauseCode::ExprItemObligation(def_id, hir_id, idx)
            } else {
                ObligationCauseCode::ExprBindingObligation(def_id, span, hir_id, idx)
            }
        })
    }

    #[instrument(level = "debug", skip(self, code, span, substs))]
    fn add_required_obligations_with_code(
        &self,
        span: Span,
        def_id: DefId,
        substs: SubstsRef<'tcx>,
        code: impl Fn(usize, Span) -> ObligationCauseCode<'tcx>,
    ) {
        let param_env = self.param_env;

        let bounds = self.instantiate_bounds(span, def_id, &substs);

        for obligation in traits::predicates_for_generics(
            |idx, predicate_span| {
                traits::ObligationCause::new(span, self.body_id, code(idx, predicate_span))
            },
            param_env,
            bounds,
        ) {
            // N.B. We are remapping all predicates to non-const since we don't know if we just
            // want them as function pointers or we are calling them from a const-context. The
            // actual checking will occur in `rustc_const_eval::transform::check_consts`.
            self.register_predicate(obligation.without_const(self.tcx));
        }
    }

    /// Resolves `typ` by a single level if `typ` is a type variable.
    ///
    /// When the new solver is enabled, this will also attempt to normalize
    /// the type if it's a projection (note that it will not deeply normalize
    /// projections within the type, just the outermost layer of the type).
    ///
    /// If no resolution is possible, then an error is reported.
    /// Numeric inference variables may be left unresolved.
    pub fn structurally_resolved_type(&self, sp: Span, ty: Ty<'tcx>) -> Ty<'tcx> {
        let mut ty = self.resolve_vars_with_obligations(ty);

        if self.next_trait_solver()
            && let ty::Alias(ty::Projection, _) = ty.kind()
        {
            match self
                .at(&self.misc(sp), self.param_env)
                .structurally_normalize(ty, &mut **self.fulfillment_cx.borrow_mut())
            {
                Ok(normalized_ty) => {
                    ty = normalized_ty;
                },
                Err(errors) => {
                    let guar = self.err_ctxt().report_fulfillment_errors(&errors);
                    return self.tcx.ty_error(guar);
                }
            }
        }

        if !ty.is_ty_var() {
            ty
        } else {
            let e = self.tainted_by_errors().unwrap_or_else(|| {
                self.err_ctxt()
                    .emit_inference_failure_err(self.body_id, sp, ty.into(), E0282, true)
                    .emit()
            });
            let err = self.tcx.ty_error(e);
            self.demand_suptype(sp, err, ty);
            err
        }
    }

    pub(in super::super) fn with_breakable_ctxt<F: FnOnce() -> R, R>(
        &self,
        id: hir::HirId,
        ctxt: BreakableCtxt<'tcx>,
        f: F,
    ) -> (BreakableCtxt<'tcx>, R) {
        let index;
        {
            let mut enclosing_breakables = self.enclosing_breakables.borrow_mut();
            index = enclosing_breakables.stack.len();
            enclosing_breakables.by_id.insert(id, index);
            enclosing_breakables.stack.push(ctxt);
        }
        let result = f();
        let ctxt = {
            let mut enclosing_breakables = self.enclosing_breakables.borrow_mut();
            debug_assert!(enclosing_breakables.stack.len() == index + 1);
            enclosing_breakables.by_id.remove(&id).expect("missing breakable context");
            enclosing_breakables.stack.pop().expect("missing breakable context")
        };
        (ctxt, result)
    }

    /// Instantiate a QueryResponse in a probe context, without a
    /// good ObligationCause.
    pub(in super::super) fn probe_instantiate_query_response(
        &self,
        span: Span,
        original_values: &OriginalQueryValues<'tcx>,
        query_result: &Canonical<'tcx, QueryResponse<'tcx, Ty<'tcx>>>,
    ) -> InferResult<'tcx, Ty<'tcx>> {
        self.instantiate_query_response_and_region_obligations(
            &traits::ObligationCause::misc(span, self.body_id),
            self.param_env,
            original_values,
            query_result,
        )
    }

    /// Returns `true` if an expression is contained inside the LHS of an assignment expression.
    pub(in super::super) fn expr_in_place(&self, mut expr_id: hir::HirId) -> bool {
        let mut contained_in_place = false;

        while let hir::Node::Expr(parent_expr) = self.tcx.hir().get_parent(expr_id) {
            match &parent_expr.kind {
                hir::ExprKind::Assign(lhs, ..) | hir::ExprKind::AssignOp(_, lhs, ..) => {
                    if lhs.hir_id == expr_id {
                        contained_in_place = true;
                        break;
                    }
                }
                _ => (),
            }
            expr_id = parent_expr.hir_id;
        }

        contained_in_place
    }
}<|MERGE_RESOLUTION|>--- conflicted
+++ resolved
@@ -483,11 +483,7 @@
             self.tcx,
             cause,
             self.param_env,
-<<<<<<< HEAD
-            ty::Binder::dummy(ty::PredicateKind::Clause(ty::Clause::WellFormed(arg))),
-=======
             ty::Binder::dummy(ty::PredicateKind::Clause(ty::ClauseKind::WellFormed(arg))),
->>>>>>> 0faea772
         ));
     }
 
@@ -670,21 +666,12 @@
                 | ty::PredicateKind::Clause(ty::ClauseKind::ConstArgHasType(..))
                 | ty::PredicateKind::Subtype(..)
                 | ty::PredicateKind::Coerce(..)
-<<<<<<< HEAD
-                | ty::PredicateKind::Clause(ty::Clause::RegionOutlives(..))
-                | ty::PredicateKind::Clause(ty::Clause::TypeOutlives(..))
-                | ty::PredicateKind::Clause(ty::Clause::WellFormed(..))
-                | ty::PredicateKind::ObjectSafe(..)
-                | ty::PredicateKind::AliasRelate(..)
-                | ty::PredicateKind::Clause(ty::Clause::ConstEvaluatable(..))
-=======
                 | ty::PredicateKind::Clause(ty::ClauseKind::RegionOutlives(..))
                 | ty::PredicateKind::Clause(ty::ClauseKind::TypeOutlives(..))
                 | ty::PredicateKind::Clause(ty::ClauseKind::WellFormed(..))
                 | ty::PredicateKind::ObjectSafe(..)
                 | ty::PredicateKind::AliasRelate(..)
                 | ty::PredicateKind::Clause(ty::ClauseKind::ConstEvaluatable(..))
->>>>>>> 0faea772
                 | ty::PredicateKind::ConstEquate(..)
                 // N.B., this predicate is created by breaking down a
                 // `ClosureType: FnFoo()` predicate, where
