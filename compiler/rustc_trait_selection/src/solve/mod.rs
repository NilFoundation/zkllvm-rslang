//! The new trait solver, currently still WIP.
//!
//! As a user of the trait system, you can use `TyCtxt::evaluate_goal` to
//! interact with this solver.
//!
//! For a high-level overview of how this solver works, check out the relevant
//! section of the rustc-dev-guide.
//!
//! FIXME(@lcnr): Write that section. If you read this before then ask me
//! about it on zulip.

// FIXME: Instead of using `infcx.canonicalize_query` we have to add a new routine which
// preserves universes and creates a unique var (in the highest universe) for each
// appearance of a region.

// FIXME: `CanonicalVarValues` should be interned and `Copy`.

// FIXME: uses of `infcx.at` need to enable deferred projection equality once that's implemented.

use std::mem;

<<<<<<< HEAD
=======
use rustc_hir::def_id::DefId;
use rustc_infer::infer::canonical::{Canonical, CanonicalVarKind, CanonicalVarValues};
>>>>>>> 002dbbea
use rustc_infer::infer::canonical::{OriginalQueryValues, QueryRegionConstraints, QueryResponse};
use rustc_infer::infer::{InferCtxt, InferOk, TyCtxtInferExt};
use rustc_infer::traits::query::NoSolution;
use rustc_infer::traits::Obligation;
use rustc_middle::infer::canonical::Certainty as OldCertainty;
<<<<<<< HEAD
use rustc_middle::infer::canonical::{Canonical, CanonicalVarValues};
=======
>>>>>>> 002dbbea
use rustc_middle::ty::{self, Ty, TyCtxt};
use rustc_middle::ty::{
    CoercePredicate, RegionOutlivesPredicate, SubtypePredicate, ToPredicate, TypeOutlivesPredicate,
};
use rustc_span::DUMMY_SP;

use crate::traits::ObligationCause;
<<<<<<< HEAD

use self::cache::response_no_constraints;
use self::infcx_ext::InferCtxtExt;
=======
>>>>>>> 002dbbea

mod assembly;
mod fulfill;
mod infcx_ext;
mod project_goals;
mod search_graph;
mod trait_goals;

pub use fulfill::FulfillmentCtxt;

/// A goal is a statement, i.e. `predicate`, we want to prove
/// given some assumptions, i.e. `param_env`.
///
/// Most of the time the `param_env` contains the `where`-bounds of the function
/// we're currently typechecking while the `predicate` is some trait bound.
#[derive(Debug, PartialEq, Eq, Clone, Copy, Hash, TypeFoldable, TypeVisitable)]
pub struct Goal<'tcx, P> {
    param_env: ty::ParamEnv<'tcx>,
    predicate: P,
}

impl<'tcx, P> Goal<'tcx, P> {
    pub fn new(
        tcx: TyCtxt<'tcx>,
        param_env: ty::ParamEnv<'tcx>,
        predicate: impl ToPredicate<'tcx, P>,
    ) -> Goal<'tcx, P> {
        Goal { param_env, predicate: predicate.to_predicate(tcx) }
    }

    /// Updates the goal to one with a different `predicate` but the same `param_env`.
    fn with<Q>(self, tcx: TyCtxt<'tcx>, predicate: impl ToPredicate<'tcx, Q>) -> Goal<'tcx, Q> {
        Goal { param_env: self.param_env, predicate: predicate.to_predicate(tcx) }
    }
}

impl<'tcx, P> From<Obligation<'tcx, P>> for Goal<'tcx, P> {
    fn from(obligation: Obligation<'tcx, P>) -> Goal<'tcx, P> {
        Goal { param_env: obligation.param_env, predicate: obligation.predicate }
    }
}

#[derive(Debug, PartialEq, Eq, Clone, Hash, TypeFoldable, TypeVisitable)]
pub struct Response<'tcx> {
    pub var_values: CanonicalVarValues<'tcx>,
    /// Additional constraints returned by this query.
    pub external_constraints: ExternalConstraints<'tcx>,
    pub certainty: Certainty,
}

#[derive(Debug, PartialEq, Eq, Clone, Copy, Hash, TypeFoldable, TypeVisitable)]
pub enum Certainty {
    Yes,
    Maybe(MaybeCause),
}

impl Certainty {
    pub const AMBIGUOUS: Certainty = Certainty::Maybe(MaybeCause::Ambiguity);

    /// When proving multiple goals using **AND**, e.g. nested obligations for an impl,
    /// use this function to unify the certainty of these goals
    pub fn unify_and(self, other: Certainty) -> Certainty {
        match (self, other) {
            (Certainty::Yes, Certainty::Yes) => Certainty::Yes,
            (Certainty::Yes, Certainty::Maybe(_)) => other,
            (Certainty::Maybe(_), Certainty::Yes) => self,
            (Certainty::Maybe(MaybeCause::Overflow), Certainty::Maybe(MaybeCause::Overflow)) => {
                Certainty::Maybe(MaybeCause::Overflow)
            }
            // If at least one of the goals is ambiguous, hide the overflow as the ambiguous goal
            // may still result in failure.
            (Certainty::Maybe(MaybeCause::Ambiguity), Certainty::Maybe(_))
            | (Certainty::Maybe(_), Certainty::Maybe(MaybeCause::Ambiguity)) => {
                Certainty::Maybe(MaybeCause::Ambiguity)
            }
        }
    }
}

/// Why we failed to evaluate a goal.
#[derive(Debug, PartialEq, Eq, Clone, Copy, Hash, TypeFoldable, TypeVisitable)]
pub enum MaybeCause {
    /// We failed due to ambiguity. This ambiguity can either
    /// be a true ambiguity, i.e. there are multiple different answers,
    /// or we hit a case where we just don't bother, e.g. `?x: Trait` goals.
    Ambiguity,
    /// We gave up due to an overflow, most often by hitting the recursion limit.
    Overflow,
}

/// Additional constraints returned on success.
#[derive(Debug, PartialEq, Eq, Clone, Hash, TypeFoldable, TypeVisitable, Default)]
pub struct ExternalConstraints<'tcx> {
    // FIXME: implement this.
    regions: (),
    opaque_types: Vec<(Ty<'tcx>, Ty<'tcx>)>,
}

type CanonicalGoal<'tcx, T = ty::Predicate<'tcx>> = Canonical<'tcx, Goal<'tcx, T>>;
type CanonicalResponse<'tcx> = Canonical<'tcx, Response<'tcx>>;
/// The result of evaluating a canonical query.
///
/// FIXME: We use a different type than the existing canonical queries. This is because
/// we need to add a `Certainty` for `overflow` and may want to restructure this code without
/// having to worry about changes to currently used code. Once we've made progress on this
/// solver, merge the two responses again.
pub type QueryResult<'tcx> = Result<CanonicalResponse<'tcx>, NoSolution>;

pub trait TyCtxtExt<'tcx> {
    fn evaluate_goal(self, goal: CanonicalGoal<'tcx>) -> QueryResult<'tcx>;
}

impl<'tcx> TyCtxtExt<'tcx> for TyCtxt<'tcx> {
    fn evaluate_goal(self, goal: CanonicalGoal<'tcx>) -> QueryResult<'tcx> {
        let mut search_graph = search_graph::SearchGraph::new(self);
        EvalCtxt::evaluate_canonical_goal(self, &mut search_graph, goal)
    }
}

struct EvalCtxt<'a, 'tcx> {
    infcx: &'a InferCtxt<'tcx>,
    var_values: CanonicalVarValues<'tcx>,

    search_graph: &'a mut search_graph::SearchGraph<'tcx>,
}

impl<'a, 'tcx> EvalCtxt<'a, 'tcx> {
    fn tcx(&self) -> TyCtxt<'tcx> {
        self.infcx.tcx
    }

<<<<<<< HEAD
    /// Recursively evaluates `goal`, returning whether any inference vars have
    /// been constrained and the certainty of the result.
    fn evaluate_goal(
        &mut self,
        infcx: &InferCtxt<'tcx>,
        goal: Goal<'tcx, ty::Predicate<'tcx>>,
    ) -> Result<(bool, Certainty), NoSolution> {
        let mut orig_values = OriginalQueryValues::default();
        let canonical_goal = infcx.canonicalize_query(goal, &mut orig_values);
        let canonical_response = self.evaluate_canonical_goal(canonical_goal)?;
        Ok((
            true, // FIXME: check whether `var_values` are an identity substitution.
            instantiate_canonical_query_response(infcx, &orig_values, canonical_response),
        ))
=======
    /// Creates a new evaluation context outside of the trait solver.
    ///
    /// With this solver making a canonical response doesn't make much sense.
    /// The `search_graph` for this solver has to be completely empty.
    fn new_outside_solver(
        infcx: &'a InferCtxt<'tcx>,
        search_graph: &'a mut search_graph::SearchGraph<'tcx>,
    ) -> EvalCtxt<'a, 'tcx> {
        assert!(search_graph.is_empty());
        EvalCtxt { infcx, var_values: CanonicalVarValues::dummy(), search_graph }
>>>>>>> 002dbbea
    }

    #[instrument(level = "debug", skip(tcx, search_graph), ret)]
    fn evaluate_canonical_goal(
        tcx: TyCtxt<'tcx>,
        search_graph: &'a mut search_graph::SearchGraph<'tcx>,
        canonical_goal: CanonicalGoal<'tcx>,
    ) -> QueryResult<'tcx> {
        match search_graph.try_push_stack(tcx, canonical_goal) {
            Ok(()) => {}
            // Our goal is already on the stack, eager return.
            Err(response) => return response,
        }

        // We may have to repeatedly recompute the goal in case of coinductive cycles,
        // check out the `cache` module for more information.
        //
        // FIXME: Similar to `evaluate_all`, this has to check for overflow.
        loop {
            let (ref infcx, goal, var_values) =
                tcx.infer_ctxt().build_with_canonical(DUMMY_SP, &canonical_goal);
            let mut ecx = EvalCtxt { infcx, var_values, search_graph };
            let result = ecx.compute_goal(goal);

            // FIXME: `Response` should be `Copy`
            if search_graph.try_finalize_goal(tcx, canonical_goal, result.clone()) {
                return result;
            }
        }
    }

<<<<<<< HEAD
    fn compute_goal(&mut self, canonical_goal: CanonicalGoal<'tcx>) -> QueryResult<'tcx> {
        // WARNING: We're looking at a canonical value without instantiating it here.
        //
        // We have to be incredibly careful to not change the order of bound variables or
        // remove any. As we go from `Goal<'tcx, Predicate>` to `Goal` with the variants
        // of `PredicateKind` this is the case and it is and faster than instantiating and
        // recanonicalizing.
        let Goal { param_env, predicate } = canonical_goal.value;

        if let Some(kind) = predicate.kind().no_bound_vars_ignoring_escaping(self.tcx) {
=======
    fn make_canonical_response(&self, certainty: Certainty) -> QueryResult<'tcx> {
        let external_constraints = take_external_constraints(self.infcx)?;

        Ok(self.infcx.canonicalize_response(Response {
            var_values: self.var_values.clone(),
            external_constraints,
            certainty,
        }))
    }

    /// Recursively evaluates `goal`, returning whether any inference vars have
    /// been constrained and the certainty of the result.
    fn evaluate_goal(
        &mut self,
        goal: Goal<'tcx, ty::Predicate<'tcx>>,
    ) -> Result<(bool, Certainty), NoSolution> {
        let mut orig_values = OriginalQueryValues::default();
        let canonical_goal = self.infcx.canonicalize_query(goal, &mut orig_values);
        let canonical_response =
            EvalCtxt::evaluate_canonical_goal(self.tcx(), self.search_graph, canonical_goal)?;
        Ok((
            !canonical_response.value.var_values.is_identity(),
            instantiate_canonical_query_response(self.infcx, &orig_values, canonical_response),
        ))
    }

    fn compute_goal(&mut self, goal: Goal<'tcx, ty::Predicate<'tcx>>) -> QueryResult<'tcx> {
        let Goal { param_env, predicate } = goal;
        let kind = predicate.kind();
        if let Some(kind) = kind.no_bound_vars() {
>>>>>>> 002dbbea
            match kind {
                ty::PredicateKind::Clause(ty::Clause::Trait(predicate)) => {
                    self.compute_trait_goal(Goal { param_env, predicate })
                }
                ty::PredicateKind::Clause(ty::Clause::Projection(predicate)) => {
                    self.compute_projection_goal(Goal { param_env, predicate })
                }
                ty::PredicateKind::Clause(ty::Clause::TypeOutlives(predicate)) => {
                    self.compute_type_outlives_goal(Goal { param_env, predicate })
                }
                ty::PredicateKind::Clause(ty::Clause::RegionOutlives(predicate)) => {
                    self.compute_region_outlives_goal(Goal { param_env, predicate })
                }
                ty::PredicateKind::Subtype(predicate) => {
                    self.compute_subtype_goal(Goal { param_env, predicate })
                }
                ty::PredicateKind::Coerce(predicate) => {
                    self.compute_coerce_goal(Goal { param_env, predicate })
                }
                ty::PredicateKind::ClosureKind(def_id, substs, kind) => self
                    .compute_closure_kind_goal(Goal {
                        param_env,
                        predicate: (def_id, substs, kind),
                    }),
                ty::PredicateKind::Ambiguous => self.make_canonical_response(Certainty::AMBIGUOUS),
                // FIXME: implement these predicates :)
                ty::PredicateKind::WellFormed(_)
                | ty::PredicateKind::ObjectSafe(_)
                | ty::PredicateKind::ConstEvaluatable(_)
<<<<<<< HEAD
                | ty::PredicateKind::ConstEquate(_, _)
                | ty::PredicateKind::TypeWellFormedFromEnv(_)
                | ty::PredicateKind::Ambiguous => {
                    // FIXME
                    response_no_constraints(self.tcx, canonical_goal, Certainty::Yes)
=======
                | ty::PredicateKind::ConstEquate(_, _) => {
                    self.make_canonical_response(Certainty::Yes)
                }
                ty::PredicateKind::TypeWellFormedFromEnv(..) => {
                    bug!("TypeWellFormedFromEnv is only used for Chalk")
>>>>>>> 002dbbea
                }
            }
        } else {
            let kind = self.infcx.replace_bound_vars_with_placeholders(kind);
            let goal = goal.with(self.tcx(), ty::Binder::dummy(kind));
            let (_, certainty) = self.evaluate_goal(goal)?;
            self.make_canonical_response(certainty)
        }
    }

    fn compute_type_outlives_goal(
        &mut self,
<<<<<<< HEAD
        goal: CanonicalGoal<'tcx, TypeOutlivesPredicate<'tcx>>,
    ) -> QueryResult<'tcx> {
        // FIXME
        response_no_constraints(self.tcx, goal, Certainty::Yes)
=======
        _goal: Goal<'tcx, TypeOutlivesPredicate<'tcx>>,
    ) -> QueryResult<'tcx> {
        self.make_canonical_response(Certainty::Yes)
>>>>>>> 002dbbea
    }

    fn compute_region_outlives_goal(
        &mut self,
<<<<<<< HEAD
        goal: CanonicalGoal<'tcx, RegionOutlivesPredicate<'tcx>>,
    ) -> QueryResult<'tcx> {
        // FIXME
        response_no_constraints(self.tcx, goal, Certainty::Yes)
=======
        _goal: Goal<'tcx, RegionOutlivesPredicate<'tcx>>,
    ) -> QueryResult<'tcx> {
        self.make_canonical_response(Certainty::Yes)
    }

    fn compute_coerce_goal(
        &mut self,
        goal: Goal<'tcx, CoercePredicate<'tcx>>,
    ) -> QueryResult<'tcx> {
        self.compute_subtype_goal(Goal {
            param_env: goal.param_env,
            predicate: SubtypePredicate {
                a_is_expected: false,
                a: goal.predicate.a,
                b: goal.predicate.b,
            },
        })
    }

    fn compute_subtype_goal(
        &mut self,
        goal: Goal<'tcx, SubtypePredicate<'tcx>>,
    ) -> QueryResult<'tcx> {
        if goal.predicate.a.is_ty_var() && goal.predicate.b.is_ty_var() {
            // FIXME: Do we want to register a subtype relation between these vars?
            // That won't actually reflect in the query response, so it seems moot.
            self.make_canonical_response(Certainty::AMBIGUOUS)
        } else {
            self.infcx.probe(|_| {
                let InferOk { value: (), obligations } = self
                    .infcx
                    .at(&ObligationCause::dummy(), goal.param_env)
                    .sub(goal.predicate.a, goal.predicate.b)?;
                self.evaluate_all_and_make_canonical_response(
                    obligations.into_iter().map(|pred| pred.into()).collect(),
                )
            })
        }
    }

    fn compute_closure_kind_goal(
        &mut self,
        goal: Goal<'tcx, (DefId, ty::SubstsRef<'tcx>, ty::ClosureKind)>,
    ) -> QueryResult<'tcx> {
        let (_, substs, expected_kind) = goal.predicate;
        let found_kind = substs.as_closure().kind_ty().to_opt_closure_kind();

        let Some(found_kind) = found_kind else {
            return self.make_canonical_response(Certainty::AMBIGUOUS);
        };
        if found_kind.extends(expected_kind) {
            self.make_canonical_response(Certainty::Yes)
        } else {
            Err(NoSolution)
        }
>>>>>>> 002dbbea
    }
}

impl<'tcx> EvalCtxt<'_, 'tcx> {
    fn evaluate_all(
        &mut self,
        mut goals: Vec<Goal<'tcx, ty::Predicate<'tcx>>>,
    ) -> Result<Certainty, NoSolution> {
        let mut new_goals = Vec::new();
        self.repeat_while_none(|this| {
            let mut has_changed = Err(Certainty::Yes);
            for goal in goals.drain(..) {
                let (changed, certainty) = match this.evaluate_goal(goal) {
                    Ok(result) => result,
                    Err(NoSolution) => return Some(Err(NoSolution)),
                };

                if changed {
                    has_changed = Ok(());
                }

                match certainty {
                    Certainty::Yes => {}
                    Certainty::Maybe(_) => {
                        new_goals.push(goal);
                        has_changed = has_changed.map_err(|c| c.unify_and(certainty));
                    }
                }
            }

            match has_changed {
                Ok(()) => {
                    mem::swap(&mut new_goals, &mut goals);
                    None
                }
                Err(certainty) => Some(Ok(certainty)),
            }
        })
    }

    fn evaluate_all_and_make_canonical_response(
        &mut self,
        goals: Vec<Goal<'tcx, ty::Predicate<'tcx>>>,
    ) -> QueryResult<'tcx> {
        self.evaluate_all(goals).and_then(|certainty| self.make_canonical_response(certainty))
    }
}

<<<<<<< HEAD
=======
#[instrument(level = "debug", skip(infcx), ret)]
fn take_external_constraints<'tcx>(
    infcx: &InferCtxt<'tcx>,
) -> Result<ExternalConstraints<'tcx>, NoSolution> {
    let region_obligations = infcx.take_registered_region_obligations();
    let opaque_types = infcx.take_opaque_types_for_query_response();
    Ok(ExternalConstraints {
        // FIXME: Now that's definitely wrong :)
        //
        // Should also do the leak check here I think
        regions: drop(region_obligations),
        opaque_types,
    })
}

>>>>>>> 002dbbea
fn instantiate_canonical_query_response<'tcx>(
    infcx: &InferCtxt<'tcx>,
    original_values: &OriginalQueryValues<'tcx>,
    response: CanonicalResponse<'tcx>,
) -> Certainty {
    let Ok(InferOk { value, obligations }) = infcx
        .instantiate_query_response_and_region_obligations(
            &ObligationCause::dummy(),
            ty::ParamEnv::empty(),
            original_values,
            &response.unchecked_map(|resp| QueryResponse {
                var_values: resp.var_values,
                region_constraints: QueryRegionConstraints::default(),
                certainty: match resp.certainty {
                    Certainty::Yes => OldCertainty::Proven,
                    Certainty::Maybe(_) => OldCertainty::Ambiguous,
                },
                opaque_types: resp.external_constraints.opaque_types,
                value: resp.certainty,
            }),
        ) else { bug!(); };
    assert!(obligations.is_empty());
    value
<<<<<<< HEAD
=======
}

pub(super) fn response_no_constraints<'tcx>(
    tcx: TyCtxt<'tcx>,
    goal: Canonical<'tcx, impl Sized>,
    certainty: Certainty,
) -> QueryResult<'tcx> {
    let var_values = goal
        .variables
        .iter()
        .enumerate()
        .map(|(i, info)| match info.kind {
            CanonicalVarKind::Ty(_) | CanonicalVarKind::PlaceholderTy(_) => {
                tcx.mk_ty(ty::Bound(ty::INNERMOST, ty::BoundVar::from_usize(i).into())).into()
            }
            CanonicalVarKind::Region(_) | CanonicalVarKind::PlaceholderRegion(_) => {
                let br = ty::BoundRegion {
                    var: ty::BoundVar::from_usize(i),
                    kind: ty::BrAnon(i as u32, None),
                };
                tcx.mk_region(ty::ReLateBound(ty::INNERMOST, br)).into()
            }
            CanonicalVarKind::Const(_, ty) | CanonicalVarKind::PlaceholderConst(_, ty) => tcx
                .mk_const(ty::ConstKind::Bound(ty::INNERMOST, ty::BoundVar::from_usize(i)), ty)
                .into(),
        })
        .collect();

    Ok(Canonical {
        max_universe: goal.max_universe,
        variables: goal.variables,
        value: Response {
            var_values: CanonicalVarValues { var_values },
            external_constraints: Default::default(),
            certainty,
        },
    })
>>>>>>> 002dbbea
}<|MERGE_RESOLUTION|>--- conflicted
+++ resolved
@@ -19,20 +19,13 @@
 
 use std::mem;
 
-<<<<<<< HEAD
-=======
 use rustc_hir::def_id::DefId;
 use rustc_infer::infer::canonical::{Canonical, CanonicalVarKind, CanonicalVarValues};
->>>>>>> 002dbbea
 use rustc_infer::infer::canonical::{OriginalQueryValues, QueryRegionConstraints, QueryResponse};
 use rustc_infer::infer::{InferCtxt, InferOk, TyCtxtInferExt};
 use rustc_infer::traits::query::NoSolution;
 use rustc_infer::traits::Obligation;
 use rustc_middle::infer::canonical::Certainty as OldCertainty;
-<<<<<<< HEAD
-use rustc_middle::infer::canonical::{Canonical, CanonicalVarValues};
-=======
->>>>>>> 002dbbea
 use rustc_middle::ty::{self, Ty, TyCtxt};
 use rustc_middle::ty::{
     CoercePredicate, RegionOutlivesPredicate, SubtypePredicate, ToPredicate, TypeOutlivesPredicate,
@@ -40,12 +33,6 @@
 use rustc_span::DUMMY_SP;
 
 use crate::traits::ObligationCause;
-<<<<<<< HEAD
-
-use self::cache::response_no_constraints;
-use self::infcx_ext::InferCtxtExt;
-=======
->>>>>>> 002dbbea
 
 mod assembly;
 mod fulfill;
@@ -177,22 +164,6 @@
         self.infcx.tcx
     }
 
-<<<<<<< HEAD
-    /// Recursively evaluates `goal`, returning whether any inference vars have
-    /// been constrained and the certainty of the result.
-    fn evaluate_goal(
-        &mut self,
-        infcx: &InferCtxt<'tcx>,
-        goal: Goal<'tcx, ty::Predicate<'tcx>>,
-    ) -> Result<(bool, Certainty), NoSolution> {
-        let mut orig_values = OriginalQueryValues::default();
-        let canonical_goal = infcx.canonicalize_query(goal, &mut orig_values);
-        let canonical_response = self.evaluate_canonical_goal(canonical_goal)?;
-        Ok((
-            true, // FIXME: check whether `var_values` are an identity substitution.
-            instantiate_canonical_query_response(infcx, &orig_values, canonical_response),
-        ))
-=======
     /// Creates a new evaluation context outside of the trait solver.
     ///
     /// With this solver making a canonical response doesn't make much sense.
@@ -203,7 +174,6 @@
     ) -> EvalCtxt<'a, 'tcx> {
         assert!(search_graph.is_empty());
         EvalCtxt { infcx, var_values: CanonicalVarValues::dummy(), search_graph }
->>>>>>> 002dbbea
     }
 
     #[instrument(level = "debug", skip(tcx, search_graph), ret)]
@@ -235,18 +205,6 @@
         }
     }
 
-<<<<<<< HEAD
-    fn compute_goal(&mut self, canonical_goal: CanonicalGoal<'tcx>) -> QueryResult<'tcx> {
-        // WARNING: We're looking at a canonical value without instantiating it here.
-        //
-        // We have to be incredibly careful to not change the order of bound variables or
-        // remove any. As we go from `Goal<'tcx, Predicate>` to `Goal` with the variants
-        // of `PredicateKind` this is the case and it is and faster than instantiating and
-        // recanonicalizing.
-        let Goal { param_env, predicate } = canonical_goal.value;
-
-        if let Some(kind) = predicate.kind().no_bound_vars_ignoring_escaping(self.tcx) {
-=======
     fn make_canonical_response(&self, certainty: Certainty) -> QueryResult<'tcx> {
         let external_constraints = take_external_constraints(self.infcx)?;
 
@@ -277,7 +235,6 @@
         let Goal { param_env, predicate } = goal;
         let kind = predicate.kind();
         if let Some(kind) = kind.no_bound_vars() {
->>>>>>> 002dbbea
             match kind {
                 ty::PredicateKind::Clause(ty::Clause::Trait(predicate)) => {
                     self.compute_trait_goal(Goal { param_env, predicate })
@@ -307,19 +264,11 @@
                 ty::PredicateKind::WellFormed(_)
                 | ty::PredicateKind::ObjectSafe(_)
                 | ty::PredicateKind::ConstEvaluatable(_)
-<<<<<<< HEAD
-                | ty::PredicateKind::ConstEquate(_, _)
-                | ty::PredicateKind::TypeWellFormedFromEnv(_)
-                | ty::PredicateKind::Ambiguous => {
-                    // FIXME
-                    response_no_constraints(self.tcx, canonical_goal, Certainty::Yes)
-=======
                 | ty::PredicateKind::ConstEquate(_, _) => {
                     self.make_canonical_response(Certainty::Yes)
                 }
                 ty::PredicateKind::TypeWellFormedFromEnv(..) => {
                     bug!("TypeWellFormedFromEnv is only used for Chalk")
->>>>>>> 002dbbea
                 }
             }
         } else {
@@ -332,26 +281,13 @@
 
     fn compute_type_outlives_goal(
         &mut self,
-<<<<<<< HEAD
-        goal: CanonicalGoal<'tcx, TypeOutlivesPredicate<'tcx>>,
-    ) -> QueryResult<'tcx> {
-        // FIXME
-        response_no_constraints(self.tcx, goal, Certainty::Yes)
-=======
         _goal: Goal<'tcx, TypeOutlivesPredicate<'tcx>>,
     ) -> QueryResult<'tcx> {
         self.make_canonical_response(Certainty::Yes)
->>>>>>> 002dbbea
     }
 
     fn compute_region_outlives_goal(
         &mut self,
-<<<<<<< HEAD
-        goal: CanonicalGoal<'tcx, RegionOutlivesPredicate<'tcx>>,
-    ) -> QueryResult<'tcx> {
-        // FIXME
-        response_no_constraints(self.tcx, goal, Certainty::Yes)
-=======
         _goal: Goal<'tcx, RegionOutlivesPredicate<'tcx>>,
     ) -> QueryResult<'tcx> {
         self.make_canonical_response(Certainty::Yes)
@@ -407,7 +343,6 @@
         } else {
             Err(NoSolution)
         }
->>>>>>> 002dbbea
     }
 }
 
@@ -456,8 +391,6 @@
     }
 }
 
-<<<<<<< HEAD
-=======
 #[instrument(level = "debug", skip(infcx), ret)]
 fn take_external_constraints<'tcx>(
     infcx: &InferCtxt<'tcx>,
@@ -473,7 +406,6 @@
     })
 }
 
->>>>>>> 002dbbea
 fn instantiate_canonical_query_response<'tcx>(
     infcx: &InferCtxt<'tcx>,
     original_values: &OriginalQueryValues<'tcx>,
@@ -497,8 +429,6 @@
         ) else { bug!(); };
     assert!(obligations.is_empty());
     value
-<<<<<<< HEAD
-=======
 }
 
 pub(super) fn response_no_constraints<'tcx>(
@@ -536,5 +466,4 @@
             certainty,
         },
     })
->>>>>>> 002dbbea
 }