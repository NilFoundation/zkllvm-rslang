--- conflicted
+++ resolved
@@ -1,14 +1,9 @@
 //! Validates syntax inside Rust code blocks (\`\`\`rust).
 use rustc_data_structures::sync::{Lock, Lrc};
 use rustc_errors::{
-<<<<<<< HEAD
-    emitter::Emitter, translation::Translate, Applicability, Diagnostic, Handler,
-    LazyFallbackBundle, LintDiagnosticBuilder,
-=======
     emitter::Emitter,
     translation::{to_fluent_args, Translate},
     Applicability, Diagnostic, Handler, LazyFallbackBundle,
->>>>>>> b1ab3b73
 };
 use rustc_parse::parse_stream_from_source_str;
 use rustc_session::parse::ParseSess;
@@ -103,48 +98,10 @@
             None => (item.attr_span(self.cx.tcx), false),
         };
 
-        // lambda that will use the lint to start a new diagnostic and add
-        // a suggestion to it when needed.
-        let diag_builder = |lint: LintDiagnosticBuilder<'_, ()>| {
-            let explanation = if is_ignore {
-                "`ignore` code blocks require valid Rust code for syntax highlighting; \
-                    mark blocks that do not contain Rust code as text"
-            } else {
-                "mark blocks that do not contain Rust code as text"
-            };
-            let msg = if buffer.has_errors {
-                "could not parse code block as Rust code"
-            } else {
-                "Rust code block is empty"
-            };
-            let mut diag = lint.build(msg);
-
-            if precise_span {
-                if is_ignore {
-                    // giving an accurate suggestion is hard because `ignore` might not have come first in the list.
-                    // just give a `help` instead.
-                    diag.span_help(
-                        sp.from_inner(InnerSpan::new(0, 3)),
-                        &format!("{}: ```text", explanation),
-                    );
-                } else if empty_block {
-                    diag.span_suggestion(
-                        sp.from_inner(InnerSpan::new(0, 3)).shrink_to_hi(),
-                        explanation,
-                        "text",
-                        Applicability::MachineApplicable,
-                    );
-                }
-            } else if empty_block || is_ignore {
-                diag.help(&format!("{}: ```text", explanation));
-            }
-
-            // FIXME(#67563): Provide more context for these errors by displaying the spans inline.
-            for message in buffer.messages.iter() {
-                diag.note(message);
-            }
-
-            diag.emit();
+        let msg = if buffer.has_errors {
+            "could not parse code block as Rust code"
+        } else {
+            "Rust code block is empty"
         };
 
         // Finally build and emit the completed diagnostic.
@@ -154,7 +111,42 @@
             crate::lint::INVALID_RUST_CODEBLOCKS,
             hir_id,
             sp,
-            diag_builder,
+            msg,
+            |lint| {
+                let explanation = if is_ignore {
+                    "`ignore` code blocks require valid Rust code for syntax highlighting; \
+                    mark blocks that do not contain Rust code as text"
+                } else {
+                    "mark blocks that do not contain Rust code as text"
+                };
+
+                if precise_span {
+                    if is_ignore {
+                        // giving an accurate suggestion is hard because `ignore` might not have come first in the list.
+                        // just give a `help` instead.
+                        lint.span_help(
+                            sp.from_inner(InnerSpan::new(0, 3)),
+                            &format!("{}: ```text", explanation),
+                        );
+                    } else if empty_block {
+                        lint.span_suggestion(
+                            sp.from_inner(InnerSpan::new(0, 3)).shrink_to_hi(),
+                            explanation,
+                            "text",
+                            Applicability::MachineApplicable,
+                        );
+                    }
+                } else if empty_block || is_ignore {
+                    lint.help(&format!("{}: ```text", explanation));
+                }
+
+                // FIXME(#67563): Provide more context for these errors by displaying the spans inline.
+                for message in buffer.messages.iter() {
+                    lint.note(message);
+                }
+
+                lint
+            },
         );
     }
 }
@@ -201,16 +193,11 @@
 impl Emitter for BufferEmitter {
     fn emit_diagnostic(&mut self, diag: &Diagnostic) {
         let mut buffer = self.buffer.borrow_mut();
-<<<<<<< HEAD
-        // FIXME(davidtwco): need to support translation here eventually
-        buffer.messages.push(format!("error from rustc: {}", diag.message[0].0.expect_str()));
-=======
 
         let fluent_args = to_fluent_args(diag.args());
         let translated_main_message = self.translate_message(&diag.message[0].0, &fluent_args);
 
         buffer.messages.push(format!("error from rustc: {}", translated_main_message));
->>>>>>> b1ab3b73
         if diag.is_error() {
             buffer.has_errors = true;
         }
