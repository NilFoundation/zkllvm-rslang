// Copyright 2012-2014 The Rust Project Developers. See the COPYRIGHT
// file at the top-level directory of this distribution and at
// http://rust-lang.org/COPYRIGHT.
//
// Licensed under the Apache License, Version 2.0 <LICENSE-APACHE or
// http://www.apache.org/licenses/LICENSE-2.0> or the MIT license
// <LICENSE-MIT or http://opensource.org/licenses/MIT>, at your
// option. This file may not be copied, modified, or distributed
// except according to those terms.

// trans.rs: Translate the completed AST to the LLVM IR.
//
// Some functions here, such as trans_block and trans_expr, return a value --
// the result of the translation to LLVM -- while others, such as trans_fn,
// trans_impl, and trans_item, are called only for the side effect of adding a
// particular definition to the LLVM IR output we're producing.
//
// Hopefully useful general knowledge about trans:
//
//   * There's no way to find out the Ty type of a ValueRef.  Doing so
//     would be "trying to get the eggs out of an omelette" (credit:
//     pcwalton).  You can, instead, find out its TypeRef by calling val_ty,
//     but one TypeRef corresponds to many `Ty`s; for instance, tup(int, int,
//     int) and rec(x=int, y=int, z=int) will have the same TypeRef.

#![allow(non_camel_case_types)]

pub use self::ValueOrigin::*;
pub use self::scalar_type::*;

use super::CrateTranslation;
use super::ModuleTranslation;

use back::link::{mangle_exported_name};
use back::{link, abi};
use lint;
use llvm::{BasicBlockRef, Linkage, ValueRef, Vector, get_param};
use llvm;
use metadata::{csearch, encoder, loader};
use middle::astencode;
use middle::cfg;
use middle::lang_items::{LangItem, ExchangeMallocFnLangItem, StartFnLangItem};
use middle::subst;
use middle::weak_lang_items;
use middle::subst::{Subst, Substs};
use middle::ty::{self, Ty, UnboxedClosureTyper};
use session::config::{self, NoDebugInfo, FullDebugInfo};
use session::Session;
use trans::_match;
use trans::adt;
use trans::build::*;
use trans::builder::{Builder, noname};
use trans::callee;
use trans::cleanup::CleanupMethods;
use trans::cleanup;
use trans::closure;
use trans::common::{Block, C_bool, C_bytes_in_context, C_i32, C_integral};
use trans::common::{C_null, C_struct_in_context, C_u64, C_u8, C_undef};
use trans::common::{CrateContext, ExternMap, FunctionContext};
use trans::common::{NodeInfo, Result};
use trans::common::{node_id_type, return_type_is_void};
use trans::common::{tydesc_info, type_is_immediate};
use trans::common::{type_is_zero_size, val_ty};
use trans::common;
use trans::consts;
use trans::context::SharedCrateContext;
use trans::controlflow;
use trans::datum;
use trans::debuginfo;
use trans::expr;
use trans::foreign;
use trans::glue;
use trans::inline;
use trans::intrinsic;
use trans::machine;
use trans::machine::{llsize_of, llsize_of_real};
use trans::meth;
use trans::monomorphize;
use trans::tvec;
use trans::type_::Type;
use trans::type_of;
use trans::type_of::*;
use trans::value::Value;
use util::common::indenter;
use util::ppaux::{Repr, ty_to_string};
use util::sha2::Sha256;
use util::nodemap::NodeMap;

use arena::TypedArena;
use libc::{c_uint, uint64_t};
use std::ffi::{self, CString};
use std::cell::{Cell, RefCell};
use std::collections::HashSet;
use std::mem;
use std::rc::Rc;
use std::str;
use std::{i8, i16, i32, i64};
use syntax::abi::{Rust, RustCall, RustIntrinsic, Abi};
use syntax::ast_util::local_def;
use syntax::attr::AttrMetaMethods;
use syntax::attr;
use syntax::codemap::Span;
use syntax::parse::token::InternedString;
use syntax::visit::Visitor;
use syntax::visit;
use syntax::{ast, ast_util, ast_map};

thread_local! {
    static TASK_LOCAL_INSN_KEY: RefCell<Option<Vec<&'static str>>> = {
        RefCell::new(None)
    }
}

pub fn with_insn_ctxt<F>(blk: F) where
    F: FnOnce(&[&'static str]),
{
    TASK_LOCAL_INSN_KEY.with(move |slot| {
        slot.borrow().as_ref().map(move |s| blk(s.as_slice()));
    })
}

pub fn init_insn_ctxt() {
    TASK_LOCAL_INSN_KEY.with(|slot| {
        *slot.borrow_mut() = Some(Vec::new());
    });
}

pub struct _InsnCtxt {
    _cannot_construct_outside_of_this_module: ()
}

#[unsafe_destructor]
impl Drop for _InsnCtxt {
    fn drop(&mut self) {
        TASK_LOCAL_INSN_KEY.with(|slot| {
            match slot.borrow_mut().as_mut() {
                Some(ctx) => { ctx.pop(); }
                None => {}
            }
        })
    }
}

pub fn push_ctxt(s: &'static str) -> _InsnCtxt {
    debug!("new InsnCtxt: {}", s);
    TASK_LOCAL_INSN_KEY.with(|slot| {
        match slot.borrow_mut().as_mut() {
            Some(ctx) => ctx.push(s),
            None => {}
        }
    });
    _InsnCtxt { _cannot_construct_outside_of_this_module: () }
}

pub struct StatRecorder<'a, 'tcx: 'a> {
    ccx: &'a CrateContext<'a, 'tcx>,
    name: Option<String>,
    istart: uint,
}

impl<'a, 'tcx> StatRecorder<'a, 'tcx> {
    pub fn new(ccx: &'a CrateContext<'a, 'tcx>, name: String)
               -> StatRecorder<'a, 'tcx> {
        let istart = ccx.stats().n_llvm_insns.get();
        StatRecorder {
            ccx: ccx,
            name: Some(name),
            istart: istart,
        }
    }
}

#[unsafe_destructor]
impl<'a, 'tcx> Drop for StatRecorder<'a, 'tcx> {
    fn drop(&mut self) {
        if self.ccx.sess().trans_stats() {
            let iend = self.ccx.stats().n_llvm_insns.get();
            self.ccx.stats().fn_stats.borrow_mut().push((self.name.take().unwrap(),
                                                       iend - self.istart));
            self.ccx.stats().n_fns.set(self.ccx.stats().n_fns.get() + 1);
            // Reset LLVM insn count to avoid compound costs.
            self.ccx.stats().n_llvm_insns.set(self.istart);
        }
    }
}

// only use this for foreign function ABIs and glue, use `decl_rust_fn` for Rust functions
pub fn decl_fn(ccx: &CrateContext, name: &str, cc: llvm::CallConv,
               ty: Type, output: ty::FnOutput) -> ValueRef {

    let buf = CString::from_slice(name.as_bytes());
    let llfn: ValueRef = unsafe {
        llvm::LLVMGetOrInsertFunction(ccx.llmod(), buf.as_ptr(), ty.to_ref())
    };

    // diverging functions may unwind, but can never return normally
    if output == ty::FnDiverging {
        llvm::SetFunctionAttribute(llfn, llvm::NoReturnAttribute);
    }

    if ccx.tcx().sess.opts.cg.no_redzone
        .unwrap_or(ccx.tcx().sess.target.target.options.disable_redzone) {
        llvm::SetFunctionAttribute(llfn, llvm::NoRedZoneAttribute)
    }

    llvm::SetFunctionCallConv(llfn, cc);
    // Function addresses in Rust are never significant, allowing functions to be merged.
    llvm::SetUnnamedAddr(llfn, true);

    if ccx.is_split_stack_supported() && !ccx.sess().opts.cg.no_stack_check {
        set_split_stack(llfn);
    }

    llfn
}

// only use this for foreign function ABIs and glue, use `decl_rust_fn` for Rust functions
pub fn decl_cdecl_fn(ccx: &CrateContext,
                     name: &str,
                     ty: Type,
                     output: Ty) -> ValueRef {
    decl_fn(ccx, name, llvm::CCallConv, ty, ty::FnConverging(output))
}

// only use this for foreign function ABIs and glue, use `get_extern_rust_fn` for Rust functions
pub fn get_extern_fn(ccx: &CrateContext,
                     externs: &mut ExternMap,
                     name: &str,
                     cc: llvm::CallConv,
                     ty: Type,
                     output: Ty)
                     -> ValueRef {
    match externs.get(name) {
        Some(n) => return *n,
        None => {}
    }
    let f = decl_fn(ccx, name, cc, ty, ty::FnConverging(output));
    externs.insert(name.to_string(), f);
    f
}

fn get_extern_rust_fn<'a, 'tcx>(ccx: &CrateContext<'a, 'tcx>, fn_ty: Ty<'tcx>,
                                name: &str, did: ast::DefId) -> ValueRef {
    match ccx.externs().borrow().get(name) {
        Some(n) => return *n,
        None => ()
    }

    let f = decl_rust_fn(ccx, fn_ty, name);

    csearch::get_item_attrs(&ccx.sess().cstore, did, |attrs| {
        set_llvm_fn_attrs(ccx, attrs.index(&FullRange), f)
    });

    ccx.externs().borrow_mut().insert(name.to_string(), f);
    f
}

pub fn self_type_for_unboxed_closure<'a, 'tcx>(ccx: &CrateContext<'a, 'tcx>,
                                               closure_id: ast::DefId,
                                               fn_ty: Ty<'tcx>)
                                               -> Ty<'tcx>
{
    let unboxed_closure_kind = ccx.tcx().unboxed_closure_kind(closure_id);
    match unboxed_closure_kind {
        ty::FnUnboxedClosureKind => {
            ty::mk_imm_rptr(ccx.tcx(), ccx.tcx().mk_region(ty::ReStatic), fn_ty)
        }
        ty::FnMutUnboxedClosureKind => {
            ty::mk_mut_rptr(ccx.tcx(), ccx.tcx().mk_region(ty::ReStatic), fn_ty)
        }
        ty::FnOnceUnboxedClosureKind => fn_ty
    }
}

pub fn kind_for_unboxed_closure(ccx: &CrateContext, closure_id: ast::DefId)
                                -> ty::UnboxedClosureKind {
    let unboxed_closures = ccx.tcx().unboxed_closures.borrow();
    (*unboxed_closures)[closure_id].kind
}

pub fn decl_rust_fn<'a, 'tcx>(ccx: &CrateContext<'a, 'tcx>,
                              fn_ty: Ty<'tcx>, name: &str) -> ValueRef {
    let fn_ty = monomorphize::normalize_associated_type(ccx.tcx(), &fn_ty);

    let (inputs, output, abi, env) = match fn_ty.sty {
        ty::ty_bare_fn(_, ref f) => {
            (f.sig.0.inputs.clone(), f.sig.0.output, f.abi, None)
        }
        ty::ty_unboxed_closure(closure_did, _, substs) => {
            let typer = common::NormalizingUnboxedClosureTyper::new(ccx.tcx());
            let function_type = typer.unboxed_closure_type(closure_did, substs);
            let self_type = self_type_for_unboxed_closure(ccx, closure_did, fn_ty);
            let llenvironment_type = type_of_explicit_arg(ccx, self_type);
            debug!("decl_rust_fn: function_type={} self_type={}",
                   function_type.repr(ccx.tcx()),
                   self_type.repr(ccx.tcx()));
            (function_type.sig.0.inputs,
             function_type.sig.0.output,
             RustCall,
             Some(llenvironment_type))
        }
        _ => panic!("expected closure or fn")
    };

    let llfty = type_of_rust_fn(ccx, env, inputs.index(&FullRange), output, abi);
    debug!("decl_rust_fn(input count={},type={})",
           inputs.len(),
           ccx.tn().type_to_string(llfty));

    let llfn = decl_fn(ccx, name, llvm::CCallConv, llfty, output);
    let attrs = get_fn_llvm_attributes(ccx, fn_ty);
    attrs.apply_llfn(llfn);

    llfn
}

pub fn decl_internal_rust_fn<'a, 'tcx>(ccx: &CrateContext<'a, 'tcx>,
                                       fn_ty: Ty<'tcx>, name: &str) -> ValueRef {
    let llfn = decl_rust_fn(ccx, fn_ty, name);
    llvm::SetLinkage(llfn, llvm::InternalLinkage);
    llfn
}

pub fn get_extern_const<'a, 'tcx>(ccx: &CrateContext<'a, 'tcx>, did: ast::DefId,
                                  t: Ty<'tcx>) -> ValueRef {
    let name = csearch::get_symbol(&ccx.sess().cstore, did);
    let ty = type_of(ccx, t);
    match ccx.externs().borrow_mut().get(&name) {
        Some(n) => return *n,
        None => ()
    }
    unsafe {
        let buf = CString::from_slice(name.as_bytes());
        let c = llvm::LLVMAddGlobal(ccx.llmod(), ty.to_ref(), buf.as_ptr());
        // Thread-local statics in some other crate need to *always* be linked
        // against in a thread-local fashion, so we need to be sure to apply the
        // thread-local attribute locally if it was present remotely. If we
        // don't do this then linker errors can be generated where the linker
        // complains that one object files has a thread local version of the
        // symbol and another one doesn't.
        ty::each_attr(ccx.tcx(), did, |attr| {
            if attr.check_name("thread_local") {
                llvm::set_thread_local(c, true);
            }
            true
        });
        ccx.externs().borrow_mut().insert(name.to_string(), c);
        return c;
    }
}

// Returns a pointer to the body for the box. The box may be an opaque
// box. The result will be casted to the type of body_t, if it is statically
// known.
pub fn at_box_body<'blk, 'tcx>(bcx: Block<'blk, 'tcx>,
                               body_t: Ty<'tcx>, boxptr: ValueRef) -> ValueRef {
    let _icx = push_ctxt("at_box_body");
    let ccx = bcx.ccx();
    let ty = Type::at_box(ccx, type_of(ccx, body_t));
    let boxptr = PointerCast(bcx, boxptr, ty.ptr_to());
    GEPi(bcx, boxptr, &[0u, abi::BOX_FIELD_BODY])
}

fn require_alloc_fn<'blk, 'tcx>(bcx: Block<'blk, 'tcx>,
                                info_ty: Ty<'tcx>, it: LangItem) -> ast::DefId {
    match bcx.tcx().lang_items.require(it) {
        Ok(id) => id,
        Err(s) => {
            bcx.sess().fatal(format!("allocation of `{}` {}",
                                     bcx.ty_to_string(info_ty),
                                     s).index(&FullRange));
        }
    }
}

// The following malloc_raw_dyn* functions allocate a box to contain
// a given type, but with a potentially dynamic size.

pub fn malloc_raw_dyn<'blk, 'tcx>(bcx: Block<'blk, 'tcx>,
                                  llty_ptr: Type,
                                  info_ty: Ty<'tcx>,
                                  size: ValueRef,
                                  align: ValueRef)
                                  -> Result<'blk, 'tcx> {
    let _icx = push_ctxt("malloc_raw_exchange");

    // Allocate space:
    let r = callee::trans_lang_call(bcx,
        require_alloc_fn(bcx, info_ty, ExchangeMallocFnLangItem),
        &[size, align],
        None);

    Result::new(r.bcx, PointerCast(r.bcx, r.val, llty_ptr))
}

// Type descriptor and type glue stuff

pub fn get_tydesc<'a, 'tcx>(ccx: &CrateContext<'a, 'tcx>,
                            t: Ty<'tcx>) -> Rc<tydesc_info<'tcx>> {
    match ccx.tydescs().borrow().get(&t) {
        Some(inf) => return inf.clone(),
        _ => { }
    }

    ccx.stats().n_static_tydescs.set(ccx.stats().n_static_tydescs.get() + 1u);
    let inf = Rc::new(glue::declare_tydesc(ccx, t));

    ccx.tydescs().borrow_mut().insert(t, inf.clone());
    inf
}

#[allow(dead_code)] // useful
pub fn set_optimize_for_size(f: ValueRef) {
    llvm::SetFunctionAttribute(f, llvm::OptimizeForSizeAttribute)
}

pub fn set_no_inline(f: ValueRef) {
    llvm::SetFunctionAttribute(f, llvm::NoInlineAttribute)
}

#[allow(dead_code)] // useful
pub fn set_no_unwind(f: ValueRef) {
    llvm::SetFunctionAttribute(f, llvm::NoUnwindAttribute)
}

// Tell LLVM to emit the information necessary to unwind the stack for the
// function f.
pub fn set_uwtable(f: ValueRef) {
    llvm::SetFunctionAttribute(f, llvm::UWTableAttribute)
}

pub fn set_inline_hint(f: ValueRef) {
    llvm::SetFunctionAttribute(f, llvm::InlineHintAttribute)
}

pub fn set_llvm_fn_attrs(ccx: &CrateContext, attrs: &[ast::Attribute], llfn: ValueRef) {
    use syntax::attr::*;
    // Set the inline hint if there is one
    match find_inline_attr(attrs) {
        InlineHint   => set_inline_hint(llfn),
        InlineAlways => set_always_inline(llfn),
        InlineNever  => set_no_inline(llfn),
        InlineNone   => { /* fallthrough */ }
    }

    for attr in attrs.iter() {
        let mut used = true;
        match attr.name().get() {
            "no_stack_check" => unset_split_stack(llfn),
            "no_split_stack" => {
                unset_split_stack(llfn);
                ccx.sess().span_warn(attr.span,
                                     "no_split_stack is a deprecated synonym for no_stack_check");
            }
            "cold" => unsafe {
                llvm::LLVMAddFunctionAttribute(llfn,
                                               llvm::FunctionIndex as c_uint,
                                               llvm::ColdAttribute as uint64_t)
            },
            _ => used = false,
        }
        if used {
            attr::mark_used(attr);
        }
    }
}

pub fn set_always_inline(f: ValueRef) {
    llvm::SetFunctionAttribute(f, llvm::AlwaysInlineAttribute)
}

pub fn set_split_stack(f: ValueRef) {
    unsafe {
        llvm::LLVMAddFunctionAttrString(f, llvm::FunctionIndex as c_uint,
                                        "split-stack\0".as_ptr() as *const _);
    }
}

pub fn unset_split_stack(f: ValueRef) {
    unsafe {
        llvm::LLVMRemoveFunctionAttrString(f, llvm::FunctionIndex as c_uint,
                                           "split-stack\0".as_ptr() as *const _);
    }
}

// Double-check that we never ask LLVM to declare the same symbol twice. It
// silently mangles such symbols, breaking our linkage model.
pub fn note_unique_llvm_symbol(ccx: &CrateContext, sym: String) {
    if ccx.all_llvm_symbols().borrow().contains(&sym) {
        ccx.sess().bug(format!("duplicate LLVM symbol: {}", sym).index(&FullRange));
    }
    ccx.all_llvm_symbols().borrow_mut().insert(sym);
}


pub fn get_res_dtor<'a, 'tcx>(ccx: &CrateContext<'a, 'tcx>,
                              did: ast::DefId,
                              t: Ty<'tcx>,
                              parent_id: ast::DefId,
                              substs: &subst::Substs<'tcx>)
                              -> ValueRef {
    let _icx = push_ctxt("trans_res_dtor");
    let did = inline::maybe_instantiate_inline(ccx, did);

    if !substs.types.is_empty() {
        assert_eq!(did.krate, ast::LOCAL_CRATE);

        // Since we're in trans we don't care for any region parameters
        let substs = subst::Substs::erased(substs.types.clone());

        let (val, _, _) = monomorphize::monomorphic_fn(ccx, did, &substs, None);

        val
    } else if did.krate == ast::LOCAL_CRATE {
        get_item_val(ccx, did.node)
    } else {
        let tcx = ccx.tcx();
        let name = csearch::get_symbol(&ccx.sess().cstore, did);
        let class_ty = ty::lookup_item_type(tcx, parent_id).ty.subst(tcx, substs);
        let llty = type_of_dtor(ccx, class_ty);
        let dtor_ty = ty::mk_ctor_fn(ccx.tcx(),
                                     did,
                                     &[glue::get_drop_glue_type(ccx, t)],
                                     ty::mk_nil(ccx.tcx()));
        get_extern_fn(ccx,
                      &mut *ccx.externs().borrow_mut(),
                      name.index(&FullRange),
                      llvm::CCallConv,
                      llty,
                      dtor_ty)
    }
}

// Structural comparison: a rather involved form of glue.
pub fn maybe_name_value(cx: &CrateContext, v: ValueRef, s: &str) {
    if cx.sess().opts.cg.save_temps {
        let buf = CString::from_slice(s.as_bytes());
        unsafe { llvm::LLVMSetValueName(v, buf.as_ptr()) }
    }
}


// Used only for creating scalar comparison glue.
#[derive(Copy)]
pub enum scalar_type { nil_type, signed_int, unsigned_int, floating_point, }

pub fn compare_scalar_types<'blk, 'tcx>(cx: Block<'blk, 'tcx>,
                                        lhs: ValueRef,
                                        rhs: ValueRef,
                                        t: Ty<'tcx>,
                                        op: ast::BinOp)
                                        -> Result<'blk, 'tcx> {
    let f = |&: a| Result::new(cx, compare_scalar_values(cx, lhs, rhs, a, op));

    match t.sty {
        ty::ty_tup(ref tys) if tys.is_empty() => f(nil_type),
        ty::ty_bool | ty::ty_uint(_) | ty::ty_char => f(unsigned_int),
        ty::ty_ptr(mt) if common::type_is_sized(cx.tcx(), mt.ty) => f(unsigned_int),
        ty::ty_int(_) => f(signed_int),
        ty::ty_float(_) => f(floating_point),
            // Should never get here, because t is scalar.
        _ => cx.sess().bug("non-scalar type passed to compare_scalar_types")
    }
}


// A helper function to do the actual comparison of scalar values.
pub fn compare_scalar_values<'blk, 'tcx>(cx: Block<'blk, 'tcx>,
                                         lhs: ValueRef,
                                         rhs: ValueRef,
                                         nt: scalar_type,
                                         op: ast::BinOp)
                                         -> ValueRef {
    let _icx = push_ctxt("compare_scalar_values");
    fn die(cx: Block) -> ! {
        cx.sess().bug("compare_scalar_values: must be a comparison operator");
    }
    match nt {
      nil_type => {
        // We don't need to do actual comparisons for nil.
        // () == () holds but () < () does not.
        match op {
          ast::BiEq | ast::BiLe | ast::BiGe => return C_bool(cx.ccx(), true),
          ast::BiNe | ast::BiLt | ast::BiGt => return C_bool(cx.ccx(), false),
          // refinements would be nice
          _ => die(cx)
        }
      }
      floating_point => {
        let cmp = match op {
          ast::BiEq => llvm::RealOEQ,
          ast::BiNe => llvm::RealUNE,
          ast::BiLt => llvm::RealOLT,
          ast::BiLe => llvm::RealOLE,
          ast::BiGt => llvm::RealOGT,
          ast::BiGe => llvm::RealOGE,
          _ => die(cx)
        };
        return FCmp(cx, cmp, lhs, rhs);
      }
      signed_int => {
        let cmp = match op {
          ast::BiEq => llvm::IntEQ,
          ast::BiNe => llvm::IntNE,
          ast::BiLt => llvm::IntSLT,
          ast::BiLe => llvm::IntSLE,
          ast::BiGt => llvm::IntSGT,
          ast::BiGe => llvm::IntSGE,
          _ => die(cx)
        };
        return ICmp(cx, cmp, lhs, rhs);
      }
      unsigned_int => {
        let cmp = match op {
          ast::BiEq => llvm::IntEQ,
          ast::BiNe => llvm::IntNE,
          ast::BiLt => llvm::IntULT,
          ast::BiLe => llvm::IntULE,
          ast::BiGt => llvm::IntUGT,
          ast::BiGe => llvm::IntUGE,
          _ => die(cx)
        };
        return ICmp(cx, cmp, lhs, rhs);
      }
    }
}

pub fn compare_simd_types<'blk, 'tcx>(
                    cx: Block<'blk, 'tcx>,
                    lhs: ValueRef,
                    rhs: ValueRef,
                    t: Ty<'tcx>,
                    size: uint,
                    op: ast::BinOp)
                    -> ValueRef {
    match t.sty {
        ty::ty_float(_) => {
            // The comparison operators for floating point vectors are challenging.
            // LLVM outputs a `< size x i1 >`, but if we perform a sign extension
            // then bitcast to a floating point vector, the result will be `-NaN`
            // for each truth value. Because of this they are unsupported.
            cx.sess().bug("compare_simd_types: comparison operators \
                           not supported for floating point SIMD types")
        },
        ty::ty_uint(_) | ty::ty_int(_) => {
            let cmp = match op {
                ast::BiEq => llvm::IntEQ,
                ast::BiNe => llvm::IntNE,
                ast::BiLt => llvm::IntSLT,
                ast::BiLe => llvm::IntSLE,
                ast::BiGt => llvm::IntSGT,
                ast::BiGe => llvm::IntSGE,
                _ => cx.sess().bug("compare_simd_types: must be a comparison operator"),
            };
            let return_ty = Type::vector(&type_of(cx.ccx(), t), size as u64);
            // LLVM outputs an `< size x i1 >`, so we need to perform a sign extension
            // to get the correctly sized type. This will compile to a single instruction
            // once the IR is converted to assembly if the SIMD instruction is supported
            // by the target architecture.
            SExt(cx, ICmp(cx, cmp, lhs, rhs), return_ty)
        },
        _ => cx.sess().bug("compare_simd_types: invalid SIMD type"),
    }
}

// Iterates through the elements of a structural type.
pub fn iter_structural_ty<'blk, 'tcx, F>(cx: Block<'blk, 'tcx>,
                                         av: ValueRef,
                                         t: Ty<'tcx>,
                                         mut f: F)
                                         -> Block<'blk, 'tcx> where
    F: FnMut(Block<'blk, 'tcx>, ValueRef, Ty<'tcx>) -> Block<'blk, 'tcx>,
{
    let _icx = push_ctxt("iter_structural_ty");

    fn iter_variant<'blk, 'tcx, F>(cx: Block<'blk, 'tcx>,
                                   repr: &adt::Repr<'tcx>,
                                   av: ValueRef,
                                   variant: &ty::VariantInfo<'tcx>,
                                   substs: &subst::Substs<'tcx>,
                                   f: &mut F)
                                   -> Block<'blk, 'tcx> where
        F: FnMut(Block<'blk, 'tcx>, ValueRef, Ty<'tcx>) -> Block<'blk, 'tcx>,
    {
        let _icx = push_ctxt("iter_variant");
        let tcx = cx.tcx();
        let mut cx = cx;

        for (i, &arg) in variant.args.iter().enumerate() {
            cx = (*f)(cx,
                   adt::trans_field_ptr(cx, repr, av, variant.disr_val, i),
                   arg.subst(tcx, substs));
        }
        return cx;
    }

    let (data_ptr, info) = if common::type_is_sized(cx.tcx(), t) {
        (av, None)
    } else {
        let data = GEPi(cx, av, &[0, abi::FAT_PTR_ADDR]);
        let info = GEPi(cx, av, &[0, abi::FAT_PTR_EXTRA]);
        (Load(cx, data), Some(Load(cx, info)))
    };

    let mut cx = cx;
    match t.sty {
      ty::ty_struct(..) => {
          let repr = adt::represent_type(cx.ccx(), t);
          expr::with_field_tys(cx.tcx(), t, None, |discr, field_tys| {
              for (i, field_ty) in field_tys.iter().enumerate() {
                  let field_ty = field_ty.mt.ty;
                  let llfld_a = adt::trans_field_ptr(cx, &*repr, data_ptr, discr, i);

                  let val = if common::type_is_sized(cx.tcx(), field_ty) {
                      llfld_a
                  } else {
                      let boxed_ty = ty::mk_open(cx.tcx(), field_ty);
                      let scratch = datum::rvalue_scratch_datum(cx, boxed_ty, "__fat_ptr_iter");
                      Store(cx, llfld_a, GEPi(cx, scratch.val, &[0, abi::FAT_PTR_ADDR]));
                      Store(cx, info.unwrap(), GEPi(cx, scratch.val, &[0, abi::FAT_PTR_EXTRA]));
                      scratch.val
                  };
                  cx = f(cx, val, field_ty);
              }
          })
      }
      ty::ty_unboxed_closure(def_id, _, substs) => {
          let repr = adt::represent_type(cx.ccx(), t);
          let typer = common::NormalizingUnboxedClosureTyper::new(cx.tcx());
          let upvars = typer.unboxed_closure_upvars(def_id, substs).unwrap();
          for (i, upvar) in upvars.iter().enumerate() {
              let llupvar = adt::trans_field_ptr(cx, &*repr, data_ptr, 0, i);
              cx = f(cx, llupvar, upvar.ty);
          }
      }
      ty::ty_vec(_, Some(n)) => {
        let (base, len) = tvec::get_fixed_base_and_len(cx, data_ptr, n);
        let unit_ty = ty::sequence_element_type(cx.tcx(), t);
        cx = tvec::iter_vec_raw(cx, base, unit_ty, len, f);
      }
      ty::ty_tup(ref args) => {
          let repr = adt::represent_type(cx.ccx(), t);
          for (i, arg) in args.iter().enumerate() {
              let llfld_a = adt::trans_field_ptr(cx, &*repr, data_ptr, 0, i);
              cx = f(cx, llfld_a, *arg);
          }
      }
      ty::ty_enum(tid, substs) => {
          let fcx = cx.fcx;
          let ccx = fcx.ccx;

          let repr = adt::represent_type(ccx, t);
          let variants = ty::enum_variants(ccx.tcx(), tid);
          let n_variants = (*variants).len();

          // NB: we must hit the discriminant first so that structural
          // comparison know not to proceed when the discriminants differ.

          match adt::trans_switch(cx, &*repr, av) {
              (_match::Single, None) => {
                  cx = iter_variant(cx, &*repr, av, &*(*variants)[0],
                                    substs, &mut f);
              }
              (_match::Switch, Some(lldiscrim_a)) => {
                  cx = f(cx, lldiscrim_a, cx.tcx().types.int);
                  let unr_cx = fcx.new_temp_block("enum-iter-unr");
                  Unreachable(unr_cx);
                  let llswitch = Switch(cx, lldiscrim_a, unr_cx.llbb,
                                        n_variants);
                  let next_cx = fcx.new_temp_block("enum-iter-next");

                  for variant in (*variants).iter() {
                      let variant_cx =
                          fcx.new_temp_block(
                              format!("enum-iter-variant-{}",
                                      variant.disr_val.to_string().index(&FullRange))
                                     .index(&FullRange));
                      match adt::trans_case(cx, &*repr, variant.disr_val) {
                          _match::SingleResult(r) => {
                              AddCase(llswitch, r.val, variant_cx.llbb)
                          }
                          _ => ccx.sess().unimpl("value from adt::trans_case \
                                                  in iter_structural_ty")
                      }
                      let variant_cx =
                          iter_variant(variant_cx,
                                       &*repr,
                                       data_ptr,
                                       &**variant,
                                       substs,
                                       &mut f);
                      Br(variant_cx, next_cx.llbb);
                  }
                  cx = next_cx;
              }
              _ => ccx.sess().unimpl("value from adt::trans_switch \
                                      in iter_structural_ty")
          }
      }
      _ => {
          cx.sess().unimpl(format!("type in iter_structural_ty: {}",
                                   ty_to_string(cx.tcx(), t)).index(&FullRange))
      }
    }
    return cx;
}

pub fn cast_shift_expr_rhs(cx: Block,
                           op: ast::BinOp,
                           lhs: ValueRef,
                           rhs: ValueRef)
                           -> ValueRef {
    cast_shift_rhs(op, lhs, rhs,
                   |a,b| Trunc(cx, a, b),
                   |a,b| ZExt(cx, a, b))
}

pub fn cast_shift_const_rhs(op: ast::BinOp,
                            lhs: ValueRef, rhs: ValueRef) -> ValueRef {
    cast_shift_rhs(op, lhs, rhs,
                   |a, b| unsafe { llvm::LLVMConstTrunc(a, b.to_ref()) },
                   |a, b| unsafe { llvm::LLVMConstZExt(a, b.to_ref()) })
}

pub fn cast_shift_rhs<F, G>(op: ast::BinOp,
                            lhs: ValueRef,
                            rhs: ValueRef,
                            trunc: F,
                            zext: G)
                            -> ValueRef where
    F: FnOnce(ValueRef, Type) -> ValueRef,
    G: FnOnce(ValueRef, Type) -> ValueRef,
{
    // Shifts may have any size int on the rhs
    unsafe {
        if ast_util::is_shift_binop(op) {
            let mut rhs_llty = val_ty(rhs);
            let mut lhs_llty = val_ty(lhs);
            if rhs_llty.kind() == Vector { rhs_llty = rhs_llty.element_type() }
            if lhs_llty.kind() == Vector { lhs_llty = lhs_llty.element_type() }
            let rhs_sz = llvm::LLVMGetIntTypeWidth(rhs_llty.to_ref());
            let lhs_sz = llvm::LLVMGetIntTypeWidth(lhs_llty.to_ref());
            if lhs_sz < rhs_sz {
                trunc(rhs, lhs_llty)
            } else if lhs_sz > rhs_sz {
                // FIXME (#1877: If shifting by negative
                // values becomes not undefined then this is wrong.
                zext(rhs, lhs_llty)
            } else {
                rhs
            }
        } else {
            rhs
        }
    }
}

pub fn fail_if_zero_or_overflows<'blk, 'tcx>(
                                cx: Block<'blk, 'tcx>,
                                span: Span,
                                divrem: ast::BinOp,
                                lhs: ValueRef,
                                rhs: ValueRef,
                                rhs_t: Ty<'tcx>)
                                -> Block<'blk, 'tcx> {
    let (zero_text, overflow_text) = if divrem == ast::BiDiv {
        ("attempted to divide by zero",
         "attempted to divide with overflow")
    } else {
        ("attempted remainder with a divisor of zero",
         "attempted remainder with overflow")
    };
    let (is_zero, is_signed) = match rhs_t.sty {
        ty::ty_int(t) => {
            let zero = C_integral(Type::int_from_ty(cx.ccx(), t), 0u64, false);
            (ICmp(cx, llvm::IntEQ, rhs, zero), true)
        }
        ty::ty_uint(t) => {
            let zero = C_integral(Type::uint_from_ty(cx.ccx(), t), 0u64, false);
            (ICmp(cx, llvm::IntEQ, rhs, zero), false)
        }
        _ => {
            cx.sess().bug(format!("fail-if-zero on unexpected type: {}",
                                  ty_to_string(cx.tcx(), rhs_t)).index(&FullRange));
        }
    };
    let bcx = with_cond(cx, is_zero, |bcx| {
        controlflow::trans_fail(bcx, span, InternedString::new(zero_text))
    });

    // To quote LLVM's documentation for the sdiv instruction:
    //
    //      Division by zero leads to undefined behavior. Overflow also leads
    //      to undefined behavior; this is a rare case, but can occur, for
    //      example, by doing a 32-bit division of -2147483648 by -1.
    //
    // In order to avoid undefined behavior, we perform runtime checks for
    // signed division/remainder which would trigger overflow. For unsigned
    // integers, no action beyond checking for zero need be taken.
    if is_signed {
        let (llty, min) = match rhs_t.sty {
            ty::ty_int(t) => {
                let llty = Type::int_from_ty(cx.ccx(), t);
                let min = match t {
                    ast::TyIs if llty == Type::i32(cx.ccx()) => i32::MIN as u64,
                    ast::TyIs => i64::MIN as u64,
                    ast::TyI8 => i8::MIN as u64,
                    ast::TyI16 => i16::MIN as u64,
                    ast::TyI32 => i32::MIN as u64,
                    ast::TyI64 => i64::MIN as u64,
                };
                (llty, min)
            }
            _ => unreachable!(),
        };
        let minus_one = ICmp(bcx, llvm::IntEQ, rhs,
                             C_integral(llty, -1, false));
        with_cond(bcx, minus_one, |bcx| {
            let is_min = ICmp(bcx, llvm::IntEQ, lhs,
                              C_integral(llty, min, true));
            with_cond(bcx, is_min, |bcx| {
                controlflow::trans_fail(bcx, span,
                                        InternedString::new(overflow_text))
            })
        })
    } else {
        bcx
    }
}

pub fn trans_external_path<'a, 'tcx>(ccx: &CrateContext<'a, 'tcx>,
                                     did: ast::DefId, t: Ty<'tcx>) -> ValueRef {
    let name = csearch::get_symbol(&ccx.sess().cstore, did);
    match t.sty {
        ty::ty_bare_fn(_, ref fn_ty) => {
            match ccx.sess().target.target.adjust_abi(fn_ty.abi) {
                Rust | RustCall => {
                    get_extern_rust_fn(ccx, t, name.index(&FullRange), did)
                }
                RustIntrinsic => {
                    ccx.sess().bug("unexpected intrinsic in trans_external_path")
                }
                _ => {
                    foreign::register_foreign_item_fn(ccx, fn_ty.abi, t,
                                                      name.index(&FullRange))
                }
            }
        }
        _ => {
            get_extern_const(ccx, did, t)
        }
    }
}

pub fn invoke<'blk, 'tcx>(bcx: Block<'blk, 'tcx>,
                          llfn: ValueRef,
                          llargs: &[ValueRef],
                          fn_ty: Ty<'tcx>,
                          call_info: Option<NodeInfo>)
                          -> (ValueRef, Block<'blk, 'tcx>) {
    let _icx = push_ctxt("invoke_");
    if bcx.unreachable.get() {
        return (C_null(Type::i8(bcx.ccx())), bcx);
    }

    let attributes = get_fn_llvm_attributes(bcx.ccx(), fn_ty);

    match bcx.opt_node_id {
        None => {
            debug!("invoke at ???");
        }
        Some(id) => {
            debug!("invoke at {}", bcx.tcx().map.node_to_string(id));
        }
    }

    if need_invoke(bcx) {
        debug!("invoking {} at {:?}", bcx.val_to_string(llfn), bcx.llbb);
        for &llarg in llargs.iter() {
            debug!("arg: {}", bcx.val_to_string(llarg));
        }
        let normal_bcx = bcx.fcx.new_temp_block("normal-return");
        let landing_pad = bcx.fcx.get_landing_pad();

        match call_info {
            Some(info) => debuginfo::set_source_location(bcx.fcx, info.id, info.span),
            None => debuginfo::clear_source_location(bcx.fcx)
        };

        let llresult = Invoke(bcx,
                              llfn,
                              llargs.index(&FullRange),
                              normal_bcx.llbb,
                              landing_pad,
                              Some(attributes));
        return (llresult, normal_bcx);
    } else {
        debug!("calling {} at {:?}", bcx.val_to_string(llfn), bcx.llbb);
        for &llarg in llargs.iter() {
            debug!("arg: {}", bcx.val_to_string(llarg));
        }

        match call_info {
            Some(info) => debuginfo::set_source_location(bcx.fcx, info.id, info.span),
            None => debuginfo::clear_source_location(bcx.fcx)
        };

        let llresult = Call(bcx, llfn, llargs.index(&FullRange), Some(attributes));
        return (llresult, bcx);
    }
}

pub fn need_invoke(bcx: Block) -> bool {
    if bcx.sess().no_landing_pads() {
        return false;
    }

    // Avoid using invoke if we are already inside a landing pad.
    if bcx.is_lpad {
        return false;
    }

    bcx.fcx.needs_invoke()
}

pub fn load_if_immediate<'blk, 'tcx>(cx: Block<'blk, 'tcx>,
                                     v: ValueRef, t: Ty<'tcx>) -> ValueRef {
    let _icx = push_ctxt("load_if_immediate");
    if type_is_immediate(cx.ccx(), t) { return load_ty(cx, v, t); }
    return v;
}

/// Helper for loading values from memory. Does the necessary conversion if the in-memory type
/// differs from the type used for SSA values. Also handles various special cases where the type
/// gives us better information about what we are loading.
pub fn load_ty<'blk, 'tcx>(cx: Block<'blk, 'tcx>,
                           ptr: ValueRef, t: Ty<'tcx>) -> ValueRef {
    if type_is_zero_size(cx.ccx(), t) {
        C_undef(type_of::type_of(cx.ccx(), t))
    } else if ty::type_is_bool(t) {
        Trunc(cx, LoadRangeAssert(cx, ptr, 0, 2, llvm::False), Type::i1(cx.ccx()))
    } else if ty::type_is_char(t) {
        // a char is a Unicode codepoint, and so takes values from 0
        // to 0x10FFFF inclusive only.
        LoadRangeAssert(cx, ptr, 0, 0x10FFFF + 1, llvm::False)
    } else {
        Load(cx, ptr)
    }
}

/// Helper for storing values in memory. Does the necessary conversion if the in-memory type
/// differs from the type used for SSA values.
pub fn store_ty(cx: Block, v: ValueRef, dst: ValueRef, t: Ty) {
    if ty::type_is_bool(t) {
        Store(cx, ZExt(cx, v, Type::i8(cx.ccx())), dst);
    } else {
        Store(cx, v, dst);
    };
}

pub fn init_local<'blk, 'tcx>(bcx: Block<'blk, 'tcx>, local: &ast::Local)
                              -> Block<'blk, 'tcx> {
    debug!("init_local(bcx={}, local.id={})", bcx.to_str(), local.id);
    let _indenter = indenter();
    let _icx = push_ctxt("init_local");
    _match::store_local(bcx, local)
}

pub fn raw_block<'blk, 'tcx>(fcx: &'blk FunctionContext<'blk, 'tcx>,
                             is_lpad: bool,
                             llbb: BasicBlockRef)
                             -> Block<'blk, 'tcx> {
    common::BlockS::new(llbb, is_lpad, None, fcx)
}

pub fn with_cond<'blk, 'tcx, F>(bcx: Block<'blk, 'tcx>,
                                val: ValueRef,
                                f: F)
                                -> Block<'blk, 'tcx> where
    F: FnOnce(Block<'blk, 'tcx>) -> Block<'blk, 'tcx>,
{
    let _icx = push_ctxt("with_cond");
    let fcx = bcx.fcx;
    let next_cx = fcx.new_temp_block("next");
    let cond_cx = fcx.new_temp_block("cond");
    CondBr(bcx, val, cond_cx.llbb, next_cx.llbb);
    let after_cx = f(cond_cx);
    if !after_cx.terminated.get() {
        Br(after_cx, next_cx.llbb);
    }
    next_cx
}

pub fn call_lifetime_start(cx: Block, ptr: ValueRef) {
    if cx.sess().opts.optimize == config::No {
        return;
    }

    let _icx = push_ctxt("lifetime_start");
    let ccx = cx.ccx();

    let llsize = C_u64(ccx, machine::llsize_of_alloc(ccx, val_ty(ptr).element_type()));
    let ptr = PointerCast(cx, ptr, Type::i8p(ccx));
    let lifetime_start = ccx.get_intrinsic(&"llvm.lifetime.start");
    Call(cx, lifetime_start, &[llsize, ptr], None);
}

pub fn call_lifetime_end(cx: Block, ptr: ValueRef) {
    if cx.sess().opts.optimize == config::No {
        return;
    }

    let _icx = push_ctxt("lifetime_end");
    let ccx = cx.ccx();

    let llsize = C_u64(ccx, machine::llsize_of_alloc(ccx, val_ty(ptr).element_type()));
    let ptr = PointerCast(cx, ptr, Type::i8p(ccx));
    let lifetime_end = ccx.get_intrinsic(&"llvm.lifetime.end");
    Call(cx, lifetime_end, &[llsize, ptr], None);
}

pub fn call_memcpy(cx: Block, dst: ValueRef, src: ValueRef, n_bytes: ValueRef, align: u32) {
    let _icx = push_ctxt("call_memcpy");
    let ccx = cx.ccx();
    let key = match ccx.sess().target.target.target_word_size.index(&FullRange) {
        "32" => "llvm.memcpy.p0i8.p0i8.i32",
        "64" => "llvm.memcpy.p0i8.p0i8.i64",
        tws => panic!("Unsupported target word size for memcpy: {}", tws),
    };
    let memcpy = ccx.get_intrinsic(&key);
    let src_ptr = PointerCast(cx, src, Type::i8p(ccx));
    let dst_ptr = PointerCast(cx, dst, Type::i8p(ccx));
    let size = IntCast(cx, n_bytes, ccx.int_type());
    let align = C_i32(ccx, align as i32);
    let volatile = C_bool(ccx, false);
    Call(cx, memcpy, &[dst_ptr, src_ptr, size, align, volatile], None);
}

pub fn memcpy_ty<'blk, 'tcx>(bcx: Block<'blk, 'tcx>,
                             dst: ValueRef, src: ValueRef,
                             t: Ty<'tcx>) {
    let _icx = push_ctxt("memcpy_ty");
    let ccx = bcx.ccx();
    if ty::type_is_structural(t) {
        let llty = type_of::type_of(ccx, t);
        let llsz = llsize_of(ccx, llty);
        let llalign = type_of::align_of(ccx, t);
        call_memcpy(bcx, dst, src, llsz, llalign as u32);
    } else {
        store_ty(bcx, Load(bcx, src), dst, t);
    }
}

pub fn zero_mem<'blk, 'tcx>(cx: Block<'blk, 'tcx>, llptr: ValueRef, t: Ty<'tcx>) {
    if cx.unreachable.get() { return; }
    let _icx = push_ctxt("zero_mem");
    let bcx = cx;
    memzero(&B(bcx), llptr, t);
}

// Always use this function instead of storing a zero constant to the memory
// in question. If you store a zero constant, LLVM will drown in vreg
// allocation for large data structures, and the generated code will be
// awful. (A telltale sign of this is large quantities of
// `mov [byte ptr foo],0` in the generated code.)
fn memzero<'a, 'tcx>(b: &Builder<'a, 'tcx>, llptr: ValueRef, ty: Ty<'tcx>) {
    let _icx = push_ctxt("memzero");
    let ccx = b.ccx;

    let llty = type_of::type_of(ccx, ty);

    let intrinsic_key = match ccx.sess().target.target.target_word_size.index(&FullRange) {
        "32" => "llvm.memset.p0i8.i32",
        "64" => "llvm.memset.p0i8.i64",
        tws => panic!("Unsupported target word size for memset: {}", tws),
    };

    let llintrinsicfn = ccx.get_intrinsic(&intrinsic_key);
    let llptr = b.pointercast(llptr, Type::i8(ccx).ptr_to());
    let llzeroval = C_u8(ccx, 0);
    let size = machine::llsize_of(ccx, llty);
    let align = C_i32(ccx, type_of::align_of(ccx, ty) as i32);
    let volatile = C_bool(ccx, false);
    b.call(llintrinsicfn, &[llptr, llzeroval, size, align, volatile], None);
}

pub fn alloc_ty<'blk, 'tcx>(bcx: Block<'blk, 'tcx>, t: Ty<'tcx>, name: &str) -> ValueRef {
    let _icx = push_ctxt("alloc_ty");
    let ccx = bcx.ccx();
    let ty = type_of::type_of(ccx, t);
    assert!(!ty::type_has_params(t));
    let val = alloca(bcx, ty, name);
    return val;
}

pub fn alloca(cx: Block, ty: Type, name: &str) -> ValueRef {
    let p = alloca_no_lifetime(cx, ty, name);
    call_lifetime_start(cx, p);
    p
}

pub fn alloca_no_lifetime(cx: Block, ty: Type, name: &str) -> ValueRef {
    let _icx = push_ctxt("alloca");
    if cx.unreachable.get() {
        unsafe {
            return llvm::LLVMGetUndef(ty.ptr_to().to_ref());
        }
    }
    debuginfo::clear_source_location(cx.fcx);
    Alloca(cx, ty, name)
}

pub fn alloca_zeroed<'blk, 'tcx>(cx: Block<'blk, 'tcx>, ty: Ty<'tcx>,
                                 name: &str) -> ValueRef {
    let llty = type_of::type_of(cx.ccx(), ty);
    if cx.unreachable.get() {
        unsafe {
            return llvm::LLVMGetUndef(llty.ptr_to().to_ref());
        }
    }
    let p = alloca_no_lifetime(cx, llty, name);
    let b = cx.fcx.ccx.builder();
    b.position_before(cx.fcx.alloca_insert_pt.get().unwrap());
    memzero(&b, p, ty);
    p
}

pub fn arrayalloca(cx: Block, ty: Type, v: ValueRef) -> ValueRef {
    let _icx = push_ctxt("arrayalloca");
    if cx.unreachable.get() {
        unsafe {
            return llvm::LLVMGetUndef(ty.to_ref());
        }
    }
    debuginfo::clear_source_location(cx.fcx);
    let p = ArrayAlloca(cx, ty, v);
    call_lifetime_start(cx, p);
    p
}

// Creates the alloca slot which holds the pointer to the slot for the final return value
pub fn make_return_slot_pointer<'a, 'tcx>(fcx: &FunctionContext<'a, 'tcx>,
                                          output_type: Ty<'tcx>) -> ValueRef {
    let lloutputtype = type_of::type_of(fcx.ccx, output_type);

    // We create an alloca to hold a pointer of type `output_type`
    // which will hold the pointer to the right alloca which has the
    // final ret value
    if fcx.needs_ret_allocas {
        // Let's create the stack slot
        let slot = AllocaFcx(fcx, lloutputtype.ptr_to(), "llretslotptr");

        // and if we're using an out pointer, then store that in our newly made slot
        if type_of::return_uses_outptr(fcx.ccx, output_type) {
            let outptr = get_param(fcx.llfn, 0);

            let b = fcx.ccx.builder();
            b.position_before(fcx.alloca_insert_pt.get().unwrap());
            b.store(outptr, slot);
        }

        slot

    // But if there are no nested returns, we skip the indirection and have a single
    // retslot
    } else {
        if type_of::return_uses_outptr(fcx.ccx, output_type) {
            get_param(fcx.llfn, 0)
        } else {
            AllocaFcx(fcx, lloutputtype, "sret_slot")
        }
    }
}

struct FindNestedReturn {
    found: bool,
}

impl FindNestedReturn {
    fn new() -> FindNestedReturn {
        FindNestedReturn { found: false }
    }
}

impl<'v> Visitor<'v> for FindNestedReturn {
    fn visit_expr(&mut self, e: &ast::Expr) {
        match e.node {
            ast::ExprRet(..) => {
                self.found = true;
            }
            _ => visit::walk_expr(self, e)
        }
    }
}

fn build_cfg(tcx: &ty::ctxt, id: ast::NodeId) -> (ast::NodeId, Option<cfg::CFG>) {
    let blk = match tcx.map.find(id) {
        Some(ast_map::NodeItem(i)) => {
            match i.node {
                ast::ItemFn(_, _, _, _, ref blk) => {
                    blk
                }
                _ => tcx.sess.bug("unexpected item variant in has_nested_returns")
            }
        }
        Some(ast_map::NodeTraitItem(trait_method)) => {
            match *trait_method {
                ast::ProvidedMethod(ref m) => {
                    match m.node {
                        ast::MethDecl(_, _, _, _, _, _, ref blk, _) => {
                            blk
                        }
                        ast::MethMac(_) => tcx.sess.bug("unexpanded macro")
                    }
                }
                ast::RequiredMethod(_) => {
                    tcx.sess.bug("unexpected variant: required trait method \
                                  in has_nested_returns")
                }
                ast::TypeTraitItem(_) => {
                    tcx.sess.bug("unexpected variant: type trait item in \
                                  has_nested_returns")
                }
            }
        }
        Some(ast_map::NodeImplItem(ii)) => {
            match *ii {
                ast::MethodImplItem(ref m) => {
                    match m.node {
                        ast::MethDecl(_, _, _, _, _, _, ref blk, _) => {
                            blk
                        }
                        ast::MethMac(_) => tcx.sess.bug("unexpanded macro")
                    }
                }
                ast::TypeImplItem(_) => {
                    tcx.sess.bug("unexpected variant: type impl item in \
                                  has_nested_returns")
                }
            }
        }
        Some(ast_map::NodeExpr(e)) => {
            match e.node {
                ast::ExprClosure(_, _, _, ref blk) => {
                    blk
                }
                _ => tcx.sess.bug("unexpected expr variant in has_nested_returns")
            }
        }
        Some(ast_map::NodeVariant(..)) |
        Some(ast_map::NodeStructCtor(..)) => return (ast::DUMMY_NODE_ID, None),

        // glue, shims, etc
        None if id == ast::DUMMY_NODE_ID => return (ast::DUMMY_NODE_ID, None),

        _ => tcx.sess.bug(format!("unexpected variant in has_nested_returns: {}",
                                  tcx.map.path_to_string(id)).as_slice())
    };

    (blk.id, Some(cfg::CFG::new(tcx, &**blk)))
}

// Checks for the presence of "nested returns" in a function.
// Nested returns are when the inner expression of a return expression
// (the 'expr' in 'return expr') contains a return expression. Only cases
// where the outer return is actually reachable are considered. Implicit
// returns from the end of blocks are considered as well.
//
// This check is needed to handle the case where the inner expression is
// part of a larger expression that may have already partially-filled the
// return slot alloca. This can cause errors related to clean-up due to
// the clobbering of the existing value in the return slot.
fn has_nested_returns(tcx: &ty::ctxt, cfg: &cfg::CFG, blk_id: ast::NodeId) -> bool {
    for n in cfg.graph.depth_traverse(cfg.entry) {
        match tcx.map.find(n.id) {
            Some(ast_map::NodeExpr(ex)) => {
                if let ast::ExprRet(Some(ref ret_expr)) = ex.node {
                    let mut visitor = FindNestedReturn::new();
                    visit::walk_expr(&mut visitor, &**ret_expr);
                    if visitor.found {
                        return true;
                    }
                }
            }
            Some(ast_map::NodeBlock(blk)) if blk.id == blk_id => {
                let mut visitor = FindNestedReturn::new();
                visit::walk_expr_opt(&mut visitor, &blk.expr);
                if visitor.found {
                    return true;
                }
            }
            _ => {}
        }
    }

    return false;
}

// NB: must keep 4 fns in sync:
//
//  - type_of_fn
//  - create_datums_for_fn_args.
//  - new_fn_ctxt
//  - trans_args
//
// Be warned! You must call `init_function` before doing anything with the
// returned function context.
pub fn new_fn_ctxt<'a, 'tcx>(ccx: &'a CrateContext<'a, 'tcx>,
                             llfndecl: ValueRef,
                             id: ast::NodeId,
                             has_env: bool,
                             output_type: ty::FnOutput<'tcx>,
                             param_substs: &'a Substs<'tcx>,
                             sp: Option<Span>,
                             block_arena: &'a TypedArena<common::BlockS<'a, 'tcx>>)
                             -> FunctionContext<'a, 'tcx> {
    common::validate_substs(param_substs);

    debug!("new_fn_ctxt(path={}, id={}, param_substs={})",
           if id == -1 {
               "".to_string()
           } else {
               ccx.tcx().map.path_to_string(id).to_string()
           },
           id, param_substs.repr(ccx.tcx()));

    let uses_outptr = match output_type {
        ty::FnConverging(output_type) => {
            let substd_output_type =
                monomorphize::apply_param_substs(ccx.tcx(), param_substs, &output_type);
            type_of::return_uses_outptr(ccx, substd_output_type)
        }
        ty::FnDiverging => false
    };
    let debug_context = debuginfo::create_function_debug_context(ccx, id, param_substs, llfndecl);
    let (blk_id, cfg) = build_cfg(ccx.tcx(), id);
    let nested_returns = if let Some(ref cfg) = cfg {
        has_nested_returns(ccx.tcx(), cfg, blk_id)
    } else {
        false
    };

    let mut fcx = FunctionContext {
          llfn: llfndecl,
          llenv: None,
          llretslotptr: Cell::new(None),
          param_env: ty::empty_parameter_environment(ccx.tcx()),
          alloca_insert_pt: Cell::new(None),
          llreturn: Cell::new(None),
          needs_ret_allocas: nested_returns,
          personality: Cell::new(None),
          caller_expects_out_pointer: uses_outptr,
          lllocals: RefCell::new(NodeMap::new()),
          llupvars: RefCell::new(NodeMap::new()),
          id: id,
          param_substs: param_substs,
          span: sp,
          block_arena: block_arena,
          ccx: ccx,
          debug_context: debug_context,
          scopes: RefCell::new(Vec::new()),
          cfg: cfg
    };

    if has_env {
        fcx.llenv = Some(get_param(fcx.llfn, fcx.env_arg_pos() as c_uint))
    }

    fcx
}

/// Performs setup on a newly created function, creating the entry scope block
/// and allocating space for the return pointer.
pub fn init_function<'a, 'tcx>(fcx: &'a FunctionContext<'a, 'tcx>,
                               skip_retptr: bool,
                               output: ty::FnOutput<'tcx>)
                               -> Block<'a, 'tcx> {
    let entry_bcx = fcx.new_temp_block("entry-block");

    // Use a dummy instruction as the insertion point for all allocas.
    // This is later removed in FunctionContext::cleanup.
    fcx.alloca_insert_pt.set(Some(unsafe {
        Load(entry_bcx, C_null(Type::i8p(fcx.ccx)));
        llvm::LLVMGetFirstInstruction(entry_bcx.llbb)
    }));

    if let ty::FnConverging(output_type) = output {
        // This shouldn't need to recompute the return type,
        // as new_fn_ctxt did it already.
        let substd_output_type = fcx.monomorphize(&output_type);
        if !return_type_is_void(fcx.ccx, substd_output_type) {
            // If the function returns nil/bot, there is no real return
            // value, so do not set `llretslotptr`.
            if !skip_retptr || fcx.caller_expects_out_pointer {
                // Otherwise, we normally allocate the llretslotptr, unless we
                // have been instructed to skip it for immediate return
                // values.
                fcx.llretslotptr.set(Some(make_return_slot_pointer(fcx, substd_output_type)));
            }
        }
    }

    entry_bcx
}

// NB: must keep 4 fns in sync:
//
//  - type_of_fn
//  - create_datums_for_fn_args.
//  - new_fn_ctxt
//  - trans_args

pub fn arg_kind<'a, 'tcx>(cx: &FunctionContext<'a, 'tcx>, t: Ty<'tcx>)
                          -> datum::Rvalue {
    use trans::datum::{ByRef, ByValue};

    datum::Rvalue {
        mode: if arg_is_indirect(cx.ccx, t) { ByRef } else { ByValue }
    }
}

// work around bizarre resolve errors
type RvalueDatum<'tcx> = datum::Datum<'tcx, datum::Rvalue>;

// create_datums_for_fn_args: creates rvalue datums for each of the
// incoming function arguments. These will later be stored into
// appropriate lvalue datums.
pub fn create_datums_for_fn_args<'a, 'tcx>(fcx: &FunctionContext<'a, 'tcx>,
                                           arg_tys: &[Ty<'tcx>])
                                           -> Vec<RvalueDatum<'tcx>> {
    let _icx = push_ctxt("create_datums_for_fn_args");

    // Return an array wrapping the ValueRefs that we get from `get_param` for
    // each argument into datums.
    arg_tys.iter().enumerate().map(|(i, &arg_ty)| {
        let llarg = get_param(fcx.llfn, fcx.arg_pos(i) as c_uint);
        datum::Datum::new(llarg, arg_ty, arg_kind(fcx, arg_ty))
    }).collect()
}

/// Creates rvalue datums for each of the incoming function arguments and
/// tuples the arguments. These will later be stored into appropriate lvalue
/// datums.
///
/// FIXME(pcwalton): Reduce the amount of code bloat this is responsible for.
fn create_datums_for_fn_args_under_call_abi<'blk, 'tcx>(
        mut bcx: Block<'blk, 'tcx>,
        arg_scope: cleanup::CustomScopeIndex,
        arg_tys: &[Ty<'tcx>])
        -> Vec<RvalueDatum<'tcx>> {
    let mut result = Vec::new();
    for (i, &arg_ty) in arg_tys.iter().enumerate() {
        if i < arg_tys.len() - 1 {
            // Regular argument.
            let llarg = get_param(bcx.fcx.llfn, bcx.fcx.arg_pos(i) as c_uint);
            result.push(datum::Datum::new(llarg, arg_ty, arg_kind(bcx.fcx,
                                                                  arg_ty)));
            continue
        }

        // This is the last argument. Tuple it.
        match arg_ty.sty {
            ty::ty_tup(ref tupled_arg_tys) => {
                let tuple_args_scope_id = cleanup::CustomScope(arg_scope);
                let tuple =
                    unpack_datum!(bcx,
                                  datum::lvalue_scratch_datum(bcx,
                                                              arg_ty,
                                                              "tupled_args",
                                                              false,
                                                              tuple_args_scope_id,
                                                              (),
                                                              |(),
                                                               mut bcx,
                                                               llval| {
                        for (j, &tupled_arg_ty) in
                                    tupled_arg_tys.iter().enumerate() {
                            let llarg =
                                get_param(bcx.fcx.llfn,
                                          bcx.fcx.arg_pos(i + j) as c_uint);
                            let lldest = GEPi(bcx, llval, &[0, j]);
                            let datum = datum::Datum::new(
                                llarg,
                                tupled_arg_ty,
                                arg_kind(bcx.fcx, tupled_arg_ty));
                            bcx = datum.store_to(bcx, lldest);
                        }
                        bcx
                    }));
                let tuple = unpack_datum!(bcx,
                                          tuple.to_expr_datum()
                                               .to_rvalue_datum(bcx,
                                                                "argtuple"));
                result.push(tuple);
            }
            _ => {
                bcx.tcx().sess.bug("last argument of a function with \
                                    `rust-call` ABI isn't a tuple?!")
            }
        };

    }

    result
}

fn copy_args_to_allocas<'blk, 'tcx>(fcx: &FunctionContext<'blk, 'tcx>,
                                    arg_scope: cleanup::CustomScopeIndex,
                                    bcx: Block<'blk, 'tcx>,
                                    args: &[ast::Arg],
                                    arg_datums: Vec<RvalueDatum<'tcx>>)
                                    -> Block<'blk, 'tcx> {
    debug!("copy_args_to_allocas");

    let _icx = push_ctxt("copy_args_to_allocas");
    let mut bcx = bcx;

    let arg_scope_id = cleanup::CustomScope(arg_scope);

    for (i, arg_datum) in arg_datums.into_iter().enumerate() {
        // For certain mode/type combinations, the raw llarg values are passed
        // by value.  However, within the fn body itself, we want to always
        // have all locals and arguments be by-ref so that we can cancel the
        // cleanup and for better interaction with LLVM's debug info.  So, if
        // the argument would be passed by value, we store it into an alloca.
        // This alloca should be optimized away by LLVM's mem-to-reg pass in
        // the event it's not truly needed.

        bcx = _match::store_arg(bcx, &*args[i].pat, arg_datum, arg_scope_id);

        if fcx.ccx.sess().opts.debuginfo == FullDebugInfo {
            debuginfo::create_argument_metadata(bcx, &args[i]);
        }
    }

    bcx
}

fn copy_unboxed_closure_args_to_allocas<'blk, 'tcx>(
                                        mut bcx: Block<'blk, 'tcx>,
                                        arg_scope: cleanup::CustomScopeIndex,
                                        args: &[ast::Arg],
                                        arg_datums: Vec<RvalueDatum<'tcx>>,
                                        monomorphized_arg_types: &[Ty<'tcx>])
                                        -> Block<'blk, 'tcx> {
    let _icx = push_ctxt("copy_unboxed_closure_args_to_allocas");
    let arg_scope_id = cleanup::CustomScope(arg_scope);

    assert_eq!(arg_datums.len(), 1);

    let arg_datum = arg_datums.into_iter().next().unwrap();

    // Untuple the rest of the arguments.
    let tuple_datum =
        unpack_datum!(bcx,
                      arg_datum.to_lvalue_datum_in_scope(bcx,
                                                         "argtuple",
                                                         arg_scope_id));
    let untupled_arg_types = match monomorphized_arg_types[0].sty {
        ty::ty_tup(ref types) => types.index(&FullRange),
        _ => {
            bcx.tcx().sess.span_bug(args[0].pat.span,
                                    "first arg to `rust-call` ABI function \
                                     wasn't a tuple?!")
        }
    };
    for j in range(0, args.len()) {
        let tuple_element_type = untupled_arg_types[j];
        let tuple_element_datum =
            tuple_datum.get_element(bcx,
                                    tuple_element_type,
                                    |llval| GEPi(bcx, llval, &[0, j]));
        let tuple_element_datum = tuple_element_datum.to_expr_datum();
        let tuple_element_datum =
            unpack_datum!(bcx,
                          tuple_element_datum.to_rvalue_datum(bcx,
                                                              "arg"));
        bcx = _match::store_arg(bcx,
                                &*args[j].pat,
                                tuple_element_datum,
                                arg_scope_id);

        if bcx.fcx.ccx.sess().opts.debuginfo == FullDebugInfo {
            debuginfo::create_argument_metadata(bcx, &args[j]);
        }
    }

    bcx
}

// Ties up the llstaticallocas -> llloadenv -> lltop edges,
// and builds the return block.
pub fn finish_fn<'blk, 'tcx>(fcx: &'blk FunctionContext<'blk, 'tcx>,
                             last_bcx: Block<'blk, 'tcx>,
                             retty: ty::FnOutput<'tcx>) {
    let _icx = push_ctxt("finish_fn");

    let ret_cx = match fcx.llreturn.get() {
        Some(llreturn) => {
            if !last_bcx.terminated.get() {
                Br(last_bcx, llreturn);
            }
            raw_block(fcx, false, llreturn)
        }
        None => last_bcx
    };

    // This shouldn't need to recompute the return type,
    // as new_fn_ctxt did it already.
    let substd_retty = fcx.monomorphize(&retty);
    build_return_block(fcx, ret_cx, substd_retty);

    debuginfo::clear_source_location(fcx);
    fcx.cleanup();
}

// Builds the return block for a function.
pub fn build_return_block<'blk, 'tcx>(fcx: &FunctionContext<'blk, 'tcx>,
                                      ret_cx: Block<'blk, 'tcx>,
                                      retty: ty::FnOutput<'tcx>) {
    if fcx.llretslotptr.get().is_none() ||
       (!fcx.needs_ret_allocas && fcx.caller_expects_out_pointer) {
        return RetVoid(ret_cx);
    }

    let retslot = if fcx.needs_ret_allocas {
        Load(ret_cx, fcx.llretslotptr.get().unwrap())
    } else {
        fcx.llretslotptr.get().unwrap()
    };
    let retptr = Value(retslot);
    match retptr.get_dominating_store(ret_cx) {
        // If there's only a single store to the ret slot, we can directly return
        // the value that was stored and omit the store and the alloca
        Some(s) => {
            let retval = s.get_operand(0).unwrap().get();
            s.erase_from_parent();

            if retptr.has_no_uses() {
                retptr.erase_from_parent();
            }

            let retval = if retty == ty::FnConverging(fcx.ccx.tcx().types.bool) {
                Trunc(ret_cx, retval, Type::i1(fcx.ccx))
            } else {
                retval
            };

            if fcx.caller_expects_out_pointer {
                if let ty::FnConverging(retty) = retty {
                    store_ty(ret_cx, retval, get_param(fcx.llfn, 0), retty);
                }
                RetVoid(ret_cx)
            } else {
                Ret(ret_cx, retval)
            }
        }
        // Otherwise, copy the return value to the ret slot
        None => match retty {
            ty::FnConverging(retty) => {
                if fcx.caller_expects_out_pointer {
                    memcpy_ty(ret_cx, get_param(fcx.llfn, 0), retslot, retty);
                    RetVoid(ret_cx)
                } else {
                    Ret(ret_cx, load_ty(ret_cx, retslot, retty))
                }
            }
            ty::FnDiverging => {
                if fcx.caller_expects_out_pointer {
                    RetVoid(ret_cx)
                } else {
                    Ret(ret_cx, C_undef(Type::nil(fcx.ccx)))
                }
            }
        }
    }
}

#[derive(Clone, Copy, Eq, PartialEq)]
pub enum IsUnboxedClosureFlag {
    NotUnboxedClosure,
    IsUnboxedClosure,
}

// trans_closure: Builds an LLVM function out of a source function.
// If the function closes over its environment a closure will be
// returned.
pub fn trans_closure<'a, 'b, 'tcx>(ccx: &CrateContext<'a, 'tcx>,
                                   decl: &ast::FnDecl,
                                   body: &ast::Block,
                                   llfndecl: ValueRef,
                                   param_substs: &Substs<'tcx>,
                                   fn_ast_id: ast::NodeId,
                                   _attributes: &[ast::Attribute],
                                   output_type: ty::FnOutput<'tcx>,
                                   abi: Abi,
                                   closure_env: closure::ClosureEnv<'b, 'tcx>) {
    ccx.stats().n_closures.set(ccx.stats().n_closures.get() + 1);

    let _icx = push_ctxt("trans_closure");
    set_uwtable(llfndecl);

    debug!("trans_closure(..., param_substs={})",
           param_substs.repr(ccx.tcx()));

    let arena = TypedArena::new();
    let fcx = new_fn_ctxt(ccx,
                          llfndecl,
                          fn_ast_id,
                          closure_env.kind != closure::NotClosure,
                          output_type,
                          param_substs,
                          Some(body.span),
                          &arena);
    let mut bcx = init_function(&fcx, false, output_type);

    // cleanup scope for the incoming arguments
    let fn_cleanup_debug_loc =
        debuginfo::get_cleanup_debug_loc_for_ast_node(ccx, fn_ast_id, body.span, true);
    let arg_scope = fcx.push_custom_cleanup_scope_with_debug_loc(fn_cleanup_debug_loc);

    let block_ty = node_id_type(bcx, body.id);

    // Set up arguments to the function.
    let monomorphized_arg_types =
        decl.inputs.iter()
                   .map(|arg| node_id_type(bcx, arg.id))
                   .collect::<Vec<_>>();
    let monomorphized_arg_types = match closure_env.kind {
        closure::NotClosure | closure::BoxedClosure(..) => {
            monomorphized_arg_types
        }

        // Tuple up closure argument types for the "rust-call" ABI.
        closure::UnboxedClosure(..) => {
            vec![ty::mk_tup(ccx.tcx(), monomorphized_arg_types)]
        }
    };
    for monomorphized_arg_type in monomorphized_arg_types.iter() {
        debug!("trans_closure: monomorphized_arg_type: {}",
               ty_to_string(ccx.tcx(), *monomorphized_arg_type));
    }
    debug!("trans_closure: function lltype: {}",
           bcx.fcx.ccx.tn().val_to_string(bcx.fcx.llfn));

    let arg_datums = if abi != RustCall {
        create_datums_for_fn_args(&fcx,
                                  monomorphized_arg_types.index(&FullRange))
    } else {
        create_datums_for_fn_args_under_call_abi(
            bcx,
            arg_scope,
            monomorphized_arg_types.index(&FullRange))
    };

    bcx = match closure_env.kind {
        closure::NotClosure | closure::BoxedClosure(..) => {
            copy_args_to_allocas(&fcx,
                                 arg_scope,
                                 bcx,
                                 decl.inputs.index(&FullRange),
                                 arg_datums)
        }
        closure::UnboxedClosure(..) => {
            copy_unboxed_closure_args_to_allocas(
                bcx,
                arg_scope,
                decl.inputs.index(&FullRange),
                arg_datums,
                monomorphized_arg_types.index(&FullRange))
        }
    };

    bcx = closure_env.load(bcx, cleanup::CustomScope(arg_scope));

    // Up until here, IR instructions for this function have explicitly not been annotated with
    // source code location, so we don't step into call setup code. From here on, source location
    // emitting should be enabled.
    debuginfo::start_emitting_source_locations(&fcx);

    let dest = match fcx.llretslotptr.get() {
        Some(_) => expr::SaveIn(fcx.get_ret_slot(bcx, ty::FnConverging(block_ty), "iret_slot")),
        None => {
            assert!(type_is_zero_size(bcx.ccx(), block_ty));
            expr::Ignore
        }
    };

    // This call to trans_block is the place where we bridge between
    // translation calls that don't have a return value (trans_crate,
    // trans_mod, trans_item, et cetera) and those that do
    // (trans_block, trans_expr, et cetera).
    bcx = controlflow::trans_block(bcx, body, dest);

    match dest {
        expr::SaveIn(slot) if fcx.needs_ret_allocas => {
            Store(bcx, slot, fcx.llretslotptr.get().unwrap());
        }
        _ => {}
    }

    match fcx.llreturn.get() {
        Some(_) => {
            Br(bcx, fcx.return_exit_block());
            fcx.pop_custom_cleanup_scope(arg_scope);
        }
        None => {
            // Microoptimization writ large: avoid creating a separate
            // llreturn basic block
            bcx = fcx.pop_and_trans_custom_cleanup_scope(bcx, arg_scope);
        }
    };

    // Put return block after all other blocks.
    // This somewhat improves single-stepping experience in debugger.
    unsafe {
        let llreturn = fcx.llreturn.get();
        for &llreturn in llreturn.iter() {
            llvm::LLVMMoveBasicBlockAfter(llreturn, bcx.llbb);
        }
    }

    // Insert the mandatory first few basic blocks before lltop.
    finish_fn(&fcx, bcx, output_type);
}

// trans_fn: creates an LLVM function corresponding to a source language
// function.
pub fn trans_fn<'a, 'tcx>(ccx: &CrateContext<'a, 'tcx>,
                          decl: &ast::FnDecl,
                          body: &ast::Block,
                          llfndecl: ValueRef,
                          param_substs: &Substs<'tcx>,
                          id: ast::NodeId,
                          attrs: &[ast::Attribute]) {
    let _s = StatRecorder::new(ccx, ccx.tcx().map.path_to_string(id).to_string());
    debug!("trans_fn(param_substs={})", param_substs.repr(ccx.tcx()));
    let _icx = push_ctxt("trans_fn");
    let fn_ty = ty::node_id_to_type(ccx.tcx(), id);
    let output_type = ty::ty_fn_ret(fn_ty);
    let abi = ty::ty_fn_abi(fn_ty);
    trans_closure(ccx,
                  decl,
                  body,
                  llfndecl,
                  param_substs,
                  id,
                  attrs,
                  output_type,
                  abi,
                  closure::ClosureEnv::new(&[], closure::NotClosure));
}

pub fn trans_enum_variant<'a, 'tcx>(ccx: &CrateContext<'a, 'tcx>,
                                    _enum_id: ast::NodeId,
                                    variant: &ast::Variant,
                                    _args: &[ast::VariantArg],
                                    disr: ty::Disr,
                                    param_substs: &Substs<'tcx>,
                                    llfndecl: ValueRef) {
    let _icx = push_ctxt("trans_enum_variant");

    trans_enum_variant_or_tuple_like_struct(
        ccx,
        variant.node.id,
        disr,
        param_substs,
        llfndecl);
}

pub fn trans_named_tuple_constructor<'blk, 'tcx>(mut bcx: Block<'blk, 'tcx>,
                                                 ctor_ty: Ty<'tcx>,
                                                 disr: ty::Disr,
                                                 args: callee::CallArgs,
                                                 dest: expr::Dest,
                                                 call_info: Option<NodeInfo>)
                                                 -> Result<'blk, 'tcx> {

    let ccx = bcx.fcx.ccx;
    let tcx = ccx.tcx();

    let result_ty = match ctor_ty.sty {
        ty::ty_bare_fn(_, ref bft) => bft.sig.0.output.unwrap(),
        _ => ccx.sess().bug(
            format!("trans_enum_variant_constructor: \
                     unexpected ctor return type {}",
                     ctor_ty.repr(tcx)).index(&FullRange))
    };

    // Get location to store the result. If the user does not care about
    // the result, just make a stack slot
    let llresult = match dest {
        expr::SaveIn(d) => d,
        expr::Ignore => {
            if !type_is_zero_size(ccx, result_ty) {
                alloc_ty(bcx, result_ty, "constructor_result")
            } else {
                C_undef(type_of::type_of(ccx, result_ty))
            }
        }
    };

    if !type_is_zero_size(ccx, result_ty) {
        match args {
            callee::ArgExprs(exprs) => {
                let fields = exprs.iter().map(|x| &**x).enumerate().collect::<Vec<_>>();
                bcx = expr::trans_adt(bcx,
                                      result_ty,
                                      disr,
                                      fields.index(&FullRange),
                                      None,
                                      expr::SaveIn(llresult),
                                      call_info);
            }
            _ => ccx.sess().bug("expected expr as arguments for variant/struct tuple constructor")
        }
    }

    // If the caller doesn't care about the result
    // drop the temporary we made
    let bcx = match dest {
        expr::SaveIn(_) => bcx,
        expr::Ignore => {
            glue::drop_ty(bcx, llresult, result_ty, call_info)
        }
    };

    Result::new(bcx, llresult)
}

pub fn trans_tuple_struct<'a, 'tcx>(ccx: &CrateContext<'a, 'tcx>,
                                    _fields: &[ast::StructField],
                                    ctor_id: ast::NodeId,
                                    param_substs: &Substs<'tcx>,
                                    llfndecl: ValueRef) {
    let _icx = push_ctxt("trans_tuple_struct");

    trans_enum_variant_or_tuple_like_struct(
        ccx,
        ctor_id,
        0,
        param_substs,
        llfndecl);
}

fn trans_enum_variant_or_tuple_like_struct<'a, 'tcx>(ccx: &CrateContext<'a, 'tcx>,
                                                     ctor_id: ast::NodeId,
                                                     disr: ty::Disr,
                                                     param_substs: &Substs<'tcx>,
                                                     llfndecl: ValueRef) {
    let ctor_ty = ty::node_id_to_type(ccx.tcx(), ctor_id);
    let ctor_ty = monomorphize::apply_param_substs(ccx.tcx(), param_substs, &ctor_ty);

    let result_ty = match ctor_ty.sty {
        ty::ty_bare_fn(_, ref bft) => bft.sig.0.output,
        _ => ccx.sess().bug(
            format!("trans_enum_variant_or_tuple_like_struct: \
                     unexpected ctor return type {}",
                    ty_to_string(ccx.tcx(), ctor_ty)).index(&FullRange))
    };

    let arena = TypedArena::new();
    let fcx = new_fn_ctxt(ccx, llfndecl, ctor_id, false, result_ty,
                          param_substs, None, &arena);
    let bcx = init_function(&fcx, false, result_ty);

    assert!(!fcx.needs_ret_allocas);

    let arg_tys = ty::ty_fn_args(ctor_ty);

    let arg_datums = create_datums_for_fn_args(&fcx, arg_tys.index(&FullRange));

    if !type_is_zero_size(fcx.ccx, result_ty.unwrap()) {
        let dest = fcx.get_ret_slot(bcx, result_ty, "eret_slot");
        let repr = adt::represent_type(ccx, result_ty.unwrap());
        for (i, arg_datum) in arg_datums.into_iter().enumerate() {
            let lldestptr = adt::trans_field_ptr(bcx,
                                                 &*repr,
                                                 dest,
                                                 disr,
                                                 i);
            arg_datum.store_to(bcx, lldestptr);
        }
        adt::trans_set_discr(bcx, &*repr, dest, disr);
    }

    finish_fn(&fcx, bcx, result_ty);
}

fn enum_variant_size_lint(ccx: &CrateContext, enum_def: &ast::EnumDef, sp: Span, id: ast::NodeId) {
    let mut sizes = Vec::new(); // does no allocation if no pushes, thankfully

    let print_info = ccx.sess().print_enum_sizes();

    let levels = ccx.tcx().node_lint_levels.borrow();
    let lint_id = lint::LintId::of(lint::builtin::VARIANT_SIZE_DIFFERENCES);
    let lvlsrc = levels.get(&(id, lint_id));
    let is_allow = lvlsrc.map_or(true, |&(lvl, _)| lvl == lint::Allow);

    if is_allow && !print_info {
        // we're not interested in anything here
        return
    }

    let ty = ty::node_id_to_type(ccx.tcx(), id);
    let avar = adt::represent_type(ccx, ty);
    match *avar {
        adt::General(_, ref variants, _) => {
            for var in variants.iter() {
                let mut size = 0;
                for field in var.fields.iter().skip(1) {
                    // skip the discriminant
                    size += llsize_of_real(ccx, sizing_type_of(ccx, *field));
                }
                sizes.push(size);
            }
        },
        _ => { /* its size is either constant or unimportant */ }
    }

    let (largest, slargest, largest_index) = sizes.iter().enumerate().fold((0, 0, 0),
        |(l, s, li), (idx, &size)|
            if size > l {
                (size, l, idx)
            } else if size > s {
                (l, size, li)
            } else {
                (l, s, li)
            }
    );

    if print_info {
        let llty = type_of::sizing_type_of(ccx, ty);

        let sess = &ccx.tcx().sess;
        sess.span_note(sp, &*format!("total size: {} bytes", llsize_of_real(ccx, llty)));
        match *avar {
            adt::General(..) => {
                for (i, var) in enum_def.variants.iter().enumerate() {
                    ccx.tcx().sess.span_note(var.span,
                                             &*format!("variant data: {} bytes", sizes[i]));
                }
            }
            _ => {}
        }
    }

    // we only warn if the largest variant is at least thrice as large as
    // the second-largest.
    if !is_allow && largest > slargest * 3 && slargest > 0 {
        // Use lint::raw_emit_lint rather than sess.add_lint because the lint-printing
        // pass for the latter already ran.
        lint::raw_emit_lint(&ccx.tcx().sess, lint::builtin::VARIANT_SIZE_DIFFERENCES,
                            *lvlsrc.unwrap(), Some(sp),
                            format!("enum variant is more than three times larger \
                                     ({} bytes) than the next largest (ignoring padding)",
                                    largest).index(&FullRange));

        ccx.sess().span_note(enum_def.variants[largest_index].span,
                             "this variant is the largest");
    }
}

pub struct TransItemVisitor<'a, 'tcx: 'a> {
    pub ccx: &'a CrateContext<'a, 'tcx>,
}

impl<'a, 'tcx, 'v> Visitor<'v> for TransItemVisitor<'a, 'tcx> {
    fn visit_item(&mut self, i: &ast::Item) {
        trans_item(self.ccx, i);
    }
}

pub fn llvm_linkage_by_name(name: &str) -> Option<Linkage> {
    // Use the names from src/llvm/docs/LangRef.rst here. Most types are only
    // applicable to variable declarations and may not really make sense for
    // Rust code in the first place but whitelist them anyway and trust that
    // the user knows what s/he's doing. Who knows, unanticipated use cases
    // may pop up in the future.
    //
    // ghost, dllimport, dllexport and linkonce_odr_autohide are not supported
    // and don't have to be, LLVM treats them as no-ops.
    match name {
        "appending" => Some(llvm::AppendingLinkage),
        "available_externally" => Some(llvm::AvailableExternallyLinkage),
        "common" => Some(llvm::CommonLinkage),
        "extern_weak" => Some(llvm::ExternalWeakLinkage),
        "external" => Some(llvm::ExternalLinkage),
        "internal" => Some(llvm::InternalLinkage),
        "linkonce" => Some(llvm::LinkOnceAnyLinkage),
        "linkonce_odr" => Some(llvm::LinkOnceODRLinkage),
        "private" => Some(llvm::PrivateLinkage),
        "weak" => Some(llvm::WeakAnyLinkage),
        "weak_odr" => Some(llvm::WeakODRLinkage),
        _ => None,
    }
}


/// Enum describing the origin of an LLVM `Value`, for linkage purposes.
#[derive(Copy)]
pub enum ValueOrigin {
    /// The LLVM `Value` is in this context because the corresponding item was
    /// assigned to the current compilation unit.
    OriginalTranslation,
    /// The `Value`'s corresponding item was assigned to some other compilation
    /// unit, but the `Value` was translated in this context anyway because the
    /// item is marked `#[inline]`.
    InlinedCopy,
}

/// Set the appropriate linkage for an LLVM `ValueRef` (function or global).
/// If the `llval` is the direct translation of a specific Rust item, `id`
/// should be set to the `NodeId` of that item.  (This mapping should be
/// 1-to-1, so monomorphizations and drop/visit glue should have `id` set to
/// `None`.)  `llval_origin` indicates whether `llval` is the translation of an
/// item assigned to `ccx`'s compilation unit or an inlined copy of an item
/// assigned to a different compilation unit.
pub fn update_linkage(ccx: &CrateContext,
                      llval: ValueRef,
                      id: Option<ast::NodeId>,
                      llval_origin: ValueOrigin) {
    match llval_origin {
        InlinedCopy => {
            // `llval` is a translation of an item defined in a separate
            // compilation unit.  This only makes sense if there are at least
            // two compilation units.
            assert!(ccx.sess().opts.cg.codegen_units > 1);
            // `llval` is a copy of something defined elsewhere, so use
            // `AvailableExternallyLinkage` to avoid duplicating code in the
            // output.
            llvm::SetLinkage(llval, llvm::AvailableExternallyLinkage);
            return;
        },
        OriginalTranslation => {},
    }

    if let Some(id) = id {
        let item = ccx.tcx().map.get(id);
        if let ast_map::NodeItem(i) = item {
            if let Some(name) = attr::first_attr_value_str_by_name(i.attrs.as_slice(), "linkage") {
                if let Some(linkage) = llvm_linkage_by_name(name.get()) {
                    llvm::SetLinkage(llval, linkage);
                } else {
                    ccx.sess().span_fatal(i.span, "invalid linkage specified");
                }
                return;
            }
        }
    }

    match id {
        Some(id) if ccx.reachable().contains(&id) => {
            llvm::SetLinkage(llval, llvm::ExternalLinkage);
        },
        _ => {
            // `id` does not refer to an item in `ccx.reachable`.
            if ccx.sess().opts.cg.codegen_units > 1 {
                llvm::SetLinkage(llval, llvm::ExternalLinkage);
            } else {
                llvm::SetLinkage(llval, llvm::InternalLinkage);
            }
        },
    }
}

pub fn trans_item(ccx: &CrateContext, item: &ast::Item) {
    let _icx = push_ctxt("trans_item");

    let from_external = ccx.external_srcs().borrow().contains_key(&item.id);

    match item.node {
      ast::ItemFn(ref decl, _fn_style, abi, ref generics, ref body) => {
        if !generics.is_type_parameterized() {
            let trans_everywhere = attr::requests_inline(item.attrs.index(&FullRange));
            // Ignore `trans_everywhere` for cross-crate inlined items
            // (`from_external`).  `trans_item` will be called once for each
            // compilation unit that references the item, so it will still get
            // translated everywhere it's needed.
            for (ref ccx, is_origin) in ccx.maybe_iter(!from_external && trans_everywhere) {
                let llfn = get_item_val(ccx, item.id);
                if abi != Rust {
                    foreign::trans_rust_fn_with_foreign_abi(ccx,
                                                            &**decl,
                                                            &**body,
                                                            item.attrs.index(&FullRange),
                                                            llfn,
                                                            &Substs::trans_empty(),
                                                            item.id,
                                                            None);
                } else {
                    trans_fn(ccx,
                             &**decl,
                             &**body,
                             llfn,
                             &Substs::trans_empty(),
                             item.id,
                             item.attrs.index(&FullRange));
                }
                update_linkage(ccx,
                               llfn,
                               Some(item.id),
                               if is_origin { OriginalTranslation } else { InlinedCopy });
            }
        }

        // Be sure to travel more than just one layer deep to catch nested
        // items in blocks and such.
        let mut v = TransItemVisitor{ ccx: ccx };
        v.visit_block(&**body);
      }
      ast::ItemImpl(_, _, ref generics, _, _, ref impl_items) => {
        meth::trans_impl(ccx,
                         item.ident,
                         impl_items.index(&FullRange),
                         generics,
                         item.id);
      }
      ast::ItemMod(ref m) => {
        trans_mod(&ccx.rotate(), m);
      }
      ast::ItemEnum(ref enum_definition, ref gens) => {
        if gens.ty_params.is_empty() {
            // sizes only make sense for non-generic types

            enum_variant_size_lint(ccx, enum_definition, item.span, item.id);
        }
      }
      ast::ItemConst(_, ref expr) => {
          // Recurse on the expression to catch items in blocks
          let mut v = TransItemVisitor{ ccx: ccx };
          v.visit_expr(&**expr);
      }
      ast::ItemStatic(_, m, ref expr) => {
          // Recurse on the expression to catch items in blocks
          let mut v = TransItemVisitor{ ccx: ccx };
          v.visit_expr(&**expr);

          consts::trans_static(ccx, m, item.id);
          let g = get_item_val(ccx, item.id);
          update_linkage(ccx, g, Some(item.id), OriginalTranslation);

          // Do static_assert checking. It can't really be done much earlier
          // because we need to get the value of the bool out of LLVM
          if attr::contains_name(item.attrs.index(&FullRange), "static_assert") {
              if m == ast::MutMutable {
                  ccx.sess().span_fatal(expr.span,
                                        "cannot have static_assert on a mutable \
                                         static");
              }

              let v = ccx.static_values().borrow()[item.id].clone();
              unsafe {
                  if !(llvm::LLVMConstIntGetZExtValue(v) != 0) {
                      ccx.sess().span_fatal(expr.span, "static assertion failed");
                  }
              }
          }
      },
      ast::ItemForeignMod(ref foreign_mod) => {
        foreign::trans_foreign_mod(ccx, foreign_mod);
      }
      ast::ItemTrait(..) => {
        // Inside of this trait definition, we won't be actually translating any
        // functions, but the trait still needs to be walked. Otherwise default
        // methods with items will not get translated and will cause ICE's when
        // metadata time comes around.
        let mut v = TransItemVisitor{ ccx: ccx };
        visit::walk_item(&mut v, item);
      }
      _ => {/* fall through */ }
    }
}

// Translate a module. Doing this amounts to translating the items in the
// module; there ends up being no artifact (aside from linkage names) of
// separate modules in the compiled program.  That's because modules exist
// only as a convenience for humans working with the code, to organize names
// and control visibility.
pub fn trans_mod(ccx: &CrateContext, m: &ast::Mod) {
    let _icx = push_ctxt("trans_mod");
    for item in m.items.iter() {
        trans_item(ccx, &**item);
    }
}

fn finish_register_fn(ccx: &CrateContext, sp: Span, sym: String, node_id: ast::NodeId,
                      llfn: ValueRef) {
    ccx.item_symbols().borrow_mut().insert(node_id, sym);

    // The stack exhaustion lang item shouldn't have a split stack because
    // otherwise it would continue to be exhausted (bad), and both it and the
    // eh_personality functions need to be externally linkable.
    let def = ast_util::local_def(node_id);
    if ccx.tcx().lang_items.stack_exhausted() == Some(def) {
        unset_split_stack(llfn);
        llvm::SetLinkage(llfn, llvm::ExternalLinkage);
    }
    if ccx.tcx().lang_items.eh_personality() == Some(def) {
        llvm::SetLinkage(llfn, llvm::ExternalLinkage);
    }


    if is_entry_fn(ccx.sess(), node_id) {
        create_entry_wrapper(ccx, sp, llfn);
    }
}

fn register_fn<'a, 'tcx>(ccx: &CrateContext<'a, 'tcx>,
                         sp: Span,
                         sym: String,
                         node_id: ast::NodeId,
                         node_type: Ty<'tcx>)
                         -> ValueRef {
    match node_type.sty {
        ty::ty_bare_fn(_, ref f) => {
            assert!(f.abi == Rust || f.abi == RustCall);
        }
        _ => panic!("expected bare rust fn")
    };

    let llfn = decl_rust_fn(ccx, node_type, sym.index(&FullRange));
    finish_register_fn(ccx, sp, sym, node_id, llfn);
    llfn
}

pub fn get_fn_llvm_attributes<'a, 'tcx>(ccx: &CrateContext<'a, 'tcx>, fn_ty: Ty<'tcx>)
                                        -> llvm::AttrBuilder {
    use middle::ty::{BrAnon, ReLateBound};

    let (fn_sig, abi, has_env) = match fn_ty.sty {
        ty::ty_bare_fn(_, ref f) => (f.sig.clone(), f.abi, false),
        ty::ty_unboxed_closure(closure_did, _, substs) => {
            let typer = common::NormalizingUnboxedClosureTyper::new(ccx.tcx());
            let function_type = typer.unboxed_closure_type(closure_did, substs);
            (function_type.sig, RustCall, true)
        }
        _ => ccx.sess().bug("expected closure or function.")
    };


    // Since index 0 is the return value of the llvm func, we start
    // at either 1 or 2 depending on whether there's an env slot or not
    let mut first_arg_offset = if has_env { 2 } else { 1 };
    let mut attrs = llvm::AttrBuilder::new();
    let ret_ty = fn_sig.0.output;

    // These have an odd calling convention, so we need to manually
    // unpack the input ty's
    let input_tys = match fn_ty.sty {
        ty::ty_unboxed_closure(_, _, _) => {
            assert!(abi == RustCall);

            match fn_sig.0.inputs[0].sty {
                ty::ty_tup(ref inputs) => inputs.clone(),
                _ => ccx.sess().bug("expected tuple'd inputs")
            }
        },
        ty::ty_bare_fn(..) if abi == RustCall => {
            let mut inputs = vec![fn_sig.0.inputs[0]];

            match fn_sig.0.inputs[1].sty {
                ty::ty_tup(ref t_in) => {
                    inputs.push_all(t_in.index(&FullRange));
                    inputs
                }
                _ => ccx.sess().bug("expected tuple'd inputs")
            }
        }
        _ => fn_sig.0.inputs.clone()
    };

    if let ty::FnConverging(ret_ty) = ret_ty {
        // A function pointer is called without the declaration
        // available, so we have to apply any attributes with ABI
        // implications directly to the call instruction. Right now,
        // the only attribute we need to worry about is `sret`.
        if type_of::return_uses_outptr(ccx, ret_ty) {
            let llret_sz = llsize_of_real(ccx, type_of::type_of(ccx, ret_ty));

            // The outptr can be noalias and nocapture because it's entirely
            // invisible to the program. We also know it's nonnull as well
            // as how many bytes we can dereference
            attrs.arg(1, llvm::StructRetAttribute)
                 .arg(1, llvm::NoAliasAttribute)
                 .arg(1, llvm::NoCaptureAttribute)
                 .arg(1, llvm::DereferenceableAttribute(llret_sz));

            // Add one more since there's an outptr
            first_arg_offset += 1;
        } else {
            // The `noalias` attribute on the return value is useful to a
            // function ptr caller.
            match ret_ty.sty {
                // `~` pointer return values never alias because ownership
                // is transferred
                ty::ty_uniq(it) if !common::type_is_sized(ccx.tcx(), it) => {}
                ty::ty_uniq(_) => {
                    attrs.ret(llvm::NoAliasAttribute);
                }
                _ => {}
            }

            // We can also mark the return value as `dereferenceable` in certain cases
            match ret_ty.sty {
                // These are not really pointers but pairs, (pointer, len)
                ty::ty_uniq(it) |
                ty::ty_rptr(_, ty::mt { ty: it, .. }) if !common::type_is_sized(ccx.tcx(), it) => {}
                ty::ty_uniq(inner) | ty::ty_rptr(_, ty::mt { ty: inner, .. }) => {
                    let llret_sz = llsize_of_real(ccx, type_of::type_of(ccx, inner));
                    attrs.ret(llvm::DereferenceableAttribute(llret_sz));
                }
                _ => {}
            }

            if let ty::ty_bool = ret_ty.sty {
                attrs.ret(llvm::ZExtAttribute);
            }
        }
    }

    for (idx, &t) in input_tys.iter().enumerate().map(|(i, v)| (i + first_arg_offset, v)) {
        match t.sty {
            // this needs to be first to prevent fat pointers from falling through
            _ if !type_is_immediate(ccx, t) => {
                let llarg_sz = llsize_of_real(ccx, type_of::type_of(ccx, t));

                // For non-immediate arguments the callee gets its own copy of
                // the value on the stack, so there are no aliases. It's also
                // program-invisible so can't possibly capture
                attrs.arg(idx, llvm::NoAliasAttribute)
                     .arg(idx, llvm::NoCaptureAttribute)
                     .arg(idx, llvm::DereferenceableAttribute(llarg_sz));
            }

            ty::ty_bool => {
                attrs.arg(idx, llvm::ZExtAttribute);
            }

            // `~` pointer parameters never alias because ownership is transferred
            ty::ty_uniq(inner) => {
                let llsz = llsize_of_real(ccx, type_of::type_of(ccx, inner));

                attrs.arg(idx, llvm::NoAliasAttribute)
                     .arg(idx, llvm::DereferenceableAttribute(llsz));
            }

            // `&mut` pointer parameters never alias other parameters, or mutable global data
            //
            // `&T` where `T` contains no `UnsafeCell<U>` is immutable, and can be marked as both
            // `readonly` and `noalias`, as LLVM's definition of `noalias` is based solely on
            // memory dependencies rather than pointer equality
            ty::ty_rptr(b, mt) if mt.mutbl == ast::MutMutable ||
                                  !ty::type_contents(ccx.tcx(), mt.ty).interior_unsafe() => {

                let llsz = llsize_of_real(ccx, type_of::type_of(ccx, mt.ty));
                attrs.arg(idx, llvm::NoAliasAttribute)
                     .arg(idx, llvm::DereferenceableAttribute(llsz));

                if mt.mutbl == ast::MutImmutable {
                    attrs.arg(idx, llvm::ReadOnlyAttribute);
                }

                if let ReLateBound(_, BrAnon(_)) = *b {
                    attrs.arg(idx, llvm::NoCaptureAttribute);
                }
            }

            // When a reference in an argument has no named lifetime, it's impossible for that
            // reference to escape this function (returned or stored beyond the call by a closure).
            ty::ty_rptr(&ReLateBound(_, BrAnon(_)), mt) => {
                let llsz = llsize_of_real(ccx, type_of::type_of(ccx, mt.ty));
                attrs.arg(idx, llvm::NoCaptureAttribute)
                     .arg(idx, llvm::DereferenceableAttribute(llsz));
            }

            // & pointer parameters are also never null and we know exactly how
            // many bytes we can dereference
            ty::ty_rptr(_, mt) => {
                let llsz = llsize_of_real(ccx, type_of::type_of(ccx, mt.ty));
                attrs.arg(idx, llvm::DereferenceableAttribute(llsz));
            }
            _ => ()
        }
    }

    attrs
}

// only use this for foreign function ABIs and glue, use `register_fn` for Rust functions
pub fn register_fn_llvmty(ccx: &CrateContext,
                          sp: Span,
                          sym: String,
                          node_id: ast::NodeId,
                          cc: llvm::CallConv,
                          llfty: Type) -> ValueRef {
    debug!("register_fn_llvmty id={} sym={}", node_id, sym);

    let llfn = decl_fn(ccx,
                       sym.index(&FullRange),
                       cc,
                       llfty,
                       ty::FnConverging(ty::mk_nil(ccx.tcx())));
    finish_register_fn(ccx, sp, sym, node_id, llfn);
    llfn
}

pub fn is_entry_fn(sess: &Session, node_id: ast::NodeId) -> bool {
    match *sess.entry_fn.borrow() {
        Some((entry_id, _)) => node_id == entry_id,
        None => false
    }
}

// Create a _rust_main(args: ~[str]) function which will be called from the
// runtime rust_start function
pub fn create_entry_wrapper(ccx: &CrateContext,
                           _sp: Span,
                           main_llfn: ValueRef) {
    let et = ccx.sess().entry_type.get().unwrap();
    match et {
        config::EntryMain => {
            create_entry_fn(ccx, main_llfn, true);
        }
        config::EntryStart => create_entry_fn(ccx, main_llfn, false),
        config::EntryNone => {}    // Do nothing.
    }

    fn create_entry_fn(ccx: &CrateContext,
                       rust_main: ValueRef,
                       use_start_lang_item: bool) {
        let llfty = Type::func(&[ccx.int_type(), Type::i8p(ccx).ptr_to()],
                               &ccx.int_type());

        let llfn = decl_cdecl_fn(ccx, "main", llfty, ty::mk_nil(ccx.tcx()));

        // FIXME: #16581: Marking a symbol in the executable with `dllexport`
        // linkage forces MinGW's linker to output a `.reloc` section for ASLR
        if ccx.sess().target.target.options.is_like_windows {
            unsafe { llvm::LLVMRustSetDLLExportStorageClass(llfn) }
        }

        let llbb = unsafe {
            llvm::LLVMAppendBasicBlockInContext(ccx.llcx(), llfn,
                                                "top\0".as_ptr() as *const _)
        };
        let bld = ccx.raw_builder();
        unsafe {
            llvm::LLVMPositionBuilderAtEnd(bld, llbb);

            debuginfo::insert_reference_to_gdb_debug_scripts_section_global(ccx);

            let (start_fn, args) = if use_start_lang_item {
                let start_def_id = match ccx.tcx().lang_items.require(StartFnLangItem) {
                    Ok(id) => id,
                    Err(s) => { ccx.sess().fatal(s.index(&FullRange)); }
                };
                let start_fn = if start_def_id.krate == ast::LOCAL_CRATE {
                    get_item_val(ccx, start_def_id.node)
                } else {
                    let start_fn_type = csearch::get_type(ccx.tcx(),
                                                          start_def_id).ty;
                    trans_external_path(ccx, start_def_id, start_fn_type)
                };

                let args = {
                    let opaque_rust_main = llvm::LLVMBuildPointerCast(bld,
                        rust_main, Type::i8p(ccx).to_ref(),
                        "rust_main\0".as_ptr() as *const _);

                    vec!(
                        opaque_rust_main,
                        get_param(llfn, 0),
                        get_param(llfn, 1)
                     )
                };
                (start_fn, args)
            } else {
                debug!("using user-defined start fn");
                let args = vec!(
                    get_param(llfn, 0 as c_uint),
                    get_param(llfn, 1 as c_uint)
                );

                (rust_main, args)
            };

            let result = llvm::LLVMBuildCall(bld,
                                             start_fn,
                                             args.as_ptr(),
                                             args.len() as c_uint,
                                             noname());

            llvm::LLVMBuildRet(bld, result);
        }
    }
}

fn exported_name<'a, 'tcx>(ccx: &CrateContext<'a, 'tcx>, id: ast::NodeId,
                           ty: Ty<'tcx>, attrs: &[ast::Attribute]) -> String {
    match ccx.external_srcs().borrow().get(&id) {
        Some(&did) => {
            let sym = csearch::get_symbol(&ccx.sess().cstore, did);
            debug!("found item {} in other crate...", sym);
            return sym;
        }
        None => {}
    }

    match attr::first_attr_value_str_by_name(attrs, "export_name") {
        // Use provided name
        Some(name) => name.get().to_string(),

        _ => ccx.tcx().map.with_path(id, |path| {
            if attr::contains_name(attrs, "no_mangle") {
                // Don't mangle
                path.last().unwrap().to_string()
            } else {
                match weak_lang_items::link_name(attrs) {
                    Some(name) => name.get().to_string(),
                    None => {
                        // Usual name mangling
                        mangle_exported_name(ccx, path, ty, id)
                    }
                }
            }
        })
    }
}

fn contains_null(s: &str) -> bool {
    s.bytes().any(|b| b == 0)
}

pub fn get_item_val(ccx: &CrateContext, id: ast::NodeId) -> ValueRef {
    debug!("get_item_val(id=`{}`)", id);

    match ccx.item_vals().borrow().get(&id).cloned() {
        Some(v) => return v,
        None => {}
    }

    let item = ccx.tcx().map.get(id);
    debug!("get_item_val: id={} item={:?}", id, item);
    let val = match item {
        ast_map::NodeItem(i) => {
            let ty = ty::node_id_to_type(ccx.tcx(), i.id);
            let sym = |&:| exported_name(ccx, id, ty, i.attrs.index(&FullRange));

            let v = match i.node {
                ast::ItemStatic(_, _, ref expr) => {
                    // If this static came from an external crate, then
                    // we need to get the symbol from csearch instead of
                    // using the current crate's name/version
                    // information in the hash of the symbol
                    let sym = sym();
                    debug!("making {}", sym);

                    // We need the translated value here, because for enums the
                    // LLVM type is not fully determined by the Rust type.
                    let (v, ty) = consts::const_expr(ccx, &**expr);
                    ccx.static_values().borrow_mut().insert(id, v);
                    unsafe {
                        // boolean SSA values are i1, but they have to be stored in i8 slots,
                        // otherwise some LLVM optimization passes don't work as expected
                        let llty = if ty::type_is_bool(ty) {
                            llvm::LLVMInt8TypeInContext(ccx.llcx())
                        } else {
                            llvm::LLVMTypeOf(v)
                        };
                        if contains_null(sym.index(&FullRange)) {
                            ccx.sess().fatal(
                                format!("Illegal null byte in export_name \
                                         value: `{}`", sym).index(&FullRange));
                        }
                        let buf = CString::from_slice(sym.as_bytes());
                        let g = llvm::LLVMAddGlobal(ccx.llmod(), llty,
                                                    buf.as_ptr());

                        if attr::contains_name(i.attrs.index(&FullRange),
                                               "thread_local") {
                            llvm::set_thread_local(g, true);
                        }
                        ccx.item_symbols().borrow_mut().insert(i.id, sym);
                        g
                    }
                }

                ast::ItemConst(_, ref expr) => {
                    let (v, _) = consts::const_expr(ccx, &**expr);
                    ccx.const_values().borrow_mut().insert(id, v);
                    v
                }

                ast::ItemFn(_, _, abi, _, _) => {
                    let sym = sym();
                    let llfn = if abi == Rust {
                        register_fn(ccx, i.span, sym, i.id, ty)
                    } else {
                        foreign::register_rust_fn_with_foreign_abi(ccx,
                                                                   i.span,
                                                                   sym,
                                                                   i.id)
                    };
                    set_llvm_fn_attrs(ccx, i.attrs.index(&FullRange), llfn);
                    llfn
                }

                _ => panic!("get_item_val: weird result in table")
            };

            match attr::first_attr_value_str_by_name(i.attrs.index(&FullRange),
                                                     "link_section") {
                Some(sect) => {
                    if contains_null(sect.get()) {
                        ccx.sess().fatal(format!("Illegal null byte in link_section value: `{}`",
                                                 sect.get()).index(&FullRange));
                    }
                    unsafe {
                        let buf = CString::from_slice(sect.get().as_bytes());
                        llvm::LLVMSetSection(v, buf.as_ptr());
                    }
                },
                None => ()
            }

            v
        }

        ast_map::NodeTraitItem(trait_method) => {
            debug!("get_item_val(): processing a NodeTraitItem");
            match *trait_method {
                ast::RequiredMethod(_) | ast::TypeTraitItem(_) => {
                    ccx.sess().bug("unexpected variant: required trait \
                                    method in get_item_val()");
                }
                ast::ProvidedMethod(ref m) => {
                    register_method(ccx, id, &**m)
                }
            }
        }

        ast_map::NodeImplItem(ii) => {
            match *ii {
                ast::MethodImplItem(ref m) => register_method(ccx, id, &**m),
                ast::TypeImplItem(ref typedef) => {
                    ccx.sess().span_bug(typedef.span,
                                        "unexpected variant: required impl \
                                         method in get_item_val()")
                }
            }
        }

        ast_map::NodeForeignItem(ni) => {
            match ni.node {
                ast::ForeignItemFn(..) => {
                    let abi = ccx.tcx().map.get_foreign_abi(id);
                    let ty = ty::node_id_to_type(ccx.tcx(), ni.id);
                    let name = foreign::link_name(&*ni);
                    foreign::register_foreign_item_fn(ccx, abi, ty, name.get().index(&FullRange))
                }
                ast::ForeignItemStatic(..) => {
                    foreign::register_static(ccx, &*ni)
                }
            }
        }

        ast_map::NodeVariant(ref v) => {
            let llfn;
            let args = match v.node.kind {
                ast::TupleVariantKind(ref args) => args,
                ast::StructVariantKind(_) => {
                    panic!("struct variant kind unexpected in get_item_val")
                }
            };
            assert!(args.len() != 0u);
            let ty = ty::node_id_to_type(ccx.tcx(), id);
            let parent = ccx.tcx().map.get_parent(id);
            let enm = ccx.tcx().map.expect_item(parent);
            let sym = exported_name(ccx,
                                    id,
                                    ty,
                                    enm.attrs.index(&FullRange));

            llfn = match enm.node {
                ast::ItemEnum(_, _) => {
                    register_fn(ccx, (*v).span, sym, id, ty)
                }
                _ => panic!("NodeVariant, shouldn't happen")
            };
            set_inline_hint(llfn);
            llfn
        }

        ast_map::NodeStructCtor(struct_def) => {
            // Only register the constructor if this is a tuple-like struct.
            let ctor_id = match struct_def.ctor_id {
                None => {
                    ccx.sess().bug("attempt to register a constructor of \
                                    a non-tuple-like struct")
                }
                Some(ctor_id) => ctor_id,
            };
            let parent = ccx.tcx().map.get_parent(id);
            let struct_item = ccx.tcx().map.expect_item(parent);
            let ty = ty::node_id_to_type(ccx.tcx(), ctor_id);
            let sym = exported_name(ccx,
                                    id,
                                    ty,
                                    struct_item.attrs
                                               .index(&FullRange));
            let llfn = register_fn(ccx, struct_item.span,
                                   sym, ctor_id, ty);
            set_inline_hint(llfn);
            llfn
        }

        ref variant => {
<<<<<<< HEAD
            ccx.sess().bug(format!("get_item_val(): unexpected variant: {}",
                                   variant).index(&FullRange))
=======
            ccx.sess().bug(format!("get_item_val(): unexpected variant: {:?}",
                                   variant)[])
>>>>>>> 44440e5c
        }
    };

    // All LLVM globals and functions are initially created as external-linkage
    // declarations.  If `trans_item`/`trans_fn` later turns the declaration
    // into a definition, it adjusts the linkage then (using `update_linkage`).
    //
    // The exception is foreign items, which have their linkage set inside the
    // call to `foreign::register_*` above.  We don't touch the linkage after
    // that (`foreign::trans_foreign_mod` doesn't adjust the linkage like the
    // other item translation functions do).

    ccx.item_vals().borrow_mut().insert(id, val);
    val
}

fn register_method(ccx: &CrateContext, id: ast::NodeId,
                   m: &ast::Method) -> ValueRef {
    let mty = ty::node_id_to_type(ccx.tcx(), id);

    let sym = exported_name(ccx, id, mty, m.attrs.index(&FullRange));

    let llfn = register_fn(ccx, m.span, sym, id, mty);
    set_llvm_fn_attrs(ccx, m.attrs.index(&FullRange), llfn);
    llfn
}

pub fn crate_ctxt_to_encode_parms<'a, 'tcx>(cx: &'a SharedCrateContext<'tcx>,
                                            ie: encoder::EncodeInlinedItem<'a>)
                                            -> encoder::EncodeParams<'a, 'tcx> {
    encoder::EncodeParams {
        diag: cx.sess().diagnostic(),
        tcx: cx.tcx(),
        reexports: cx.export_map(),
        item_symbols: cx.item_symbols(),
        link_meta: cx.link_meta(),
        cstore: &cx.sess().cstore,
        encode_inlined_item: ie,
        reachable: cx.reachable(),
    }
}

pub fn write_metadata(cx: &SharedCrateContext, krate: &ast::Crate) -> Vec<u8> {
    use flate;

    let any_library = cx.sess().crate_types.borrow().iter().any(|ty| {
        *ty != config::CrateTypeExecutable
    });
    if !any_library {
        return Vec::new()
    }

    let encode_inlined_item: encoder::EncodeInlinedItem =
        box |ecx, rbml_w, ii| astencode::encode_inlined_item(ecx, rbml_w, ii);

    let encode_parms = crate_ctxt_to_encode_parms(cx, encode_inlined_item);
    let metadata = encoder::encode_metadata(encode_parms, krate);
    let mut compressed = encoder::metadata_encoding_version.to_vec();
    compressed.push_all(match flate::deflate_bytes(metadata.as_slice()) {
        Some(compressed) => compressed,
        None => cx.sess().fatal("failed to compress metadata"),
    }.as_slice());
    let llmeta = C_bytes_in_context(cx.metadata_llcx(), compressed.index(&FullRange));
    let llconst = C_struct_in_context(cx.metadata_llcx(), &[llmeta], false);
    let name = format!("rust_metadata_{}_{}",
                       cx.link_meta().crate_name,
                       cx.link_meta().crate_hash);
    let buf = CString::from_vec(name.into_bytes());
    let llglobal = unsafe {
        llvm::LLVMAddGlobal(cx.metadata_llmod(), val_ty(llconst).to_ref(),
                            buf.as_ptr())
    };
    unsafe {
        llvm::LLVMSetInitializer(llglobal, llconst);
        let name = loader::meta_section_name(cx.sess().target.target.options.is_like_osx);
        let name = CString::from_slice(name.as_bytes());
        llvm::LLVMSetSection(llglobal, name.as_ptr())
    }
    return metadata;
}

/// Find any symbols that are defined in one compilation unit, but not declared
/// in any other compilation unit.  Give these symbols internal linkage.
fn internalize_symbols(cx: &SharedCrateContext, reachable: &HashSet<String>) {
    unsafe {
        let mut declared = HashSet::new();

        let iter_globals = |&: llmod| {
            ValueIter {
                cur: llvm::LLVMGetFirstGlobal(llmod),
                step: llvm::LLVMGetNextGlobal,
            }
        };

        let iter_functions = |&: llmod| {
            ValueIter {
                cur: llvm::LLVMGetFirstFunction(llmod),
                step: llvm::LLVMGetNextFunction,
            }
        };

        // Collect all external declarations in all compilation units.
        for ccx in cx.iter() {
            for val in iter_globals(ccx.llmod()).chain(iter_functions(ccx.llmod())) {
                let linkage = llvm::LLVMGetLinkage(val);
                // We only care about external declarations (not definitions)
                // and available_externally definitions.
                if !(linkage == llvm::ExternalLinkage as c_uint &&
                     llvm::LLVMIsDeclaration(val) != 0) &&
                   !(linkage == llvm::AvailableExternallyLinkage as c_uint) {
                    continue
                }

                let name = ffi::c_str_to_bytes(&llvm::LLVMGetValueName(val))
                               .to_vec();
                declared.insert(name);
            }
        }

        // Examine each external definition.  If the definition is not used in
        // any other compilation unit, and is not reachable from other crates,
        // then give it internal linkage.
        for ccx in cx.iter() {
            for val in iter_globals(ccx.llmod()).chain(iter_functions(ccx.llmod())) {
                // We only care about external definitions.
                if !(llvm::LLVMGetLinkage(val) == llvm::ExternalLinkage as c_uint &&
                     llvm::LLVMIsDeclaration(val) == 0) {
                    continue
                }

                let name = ffi::c_str_to_bytes(&llvm::LLVMGetValueName(val))
                               .to_vec();
                if !declared.contains(&name) &&
                   !reachable.contains(str::from_utf8(name.as_slice()).unwrap()) {
                    llvm::SetLinkage(val, llvm::InternalLinkage);
                }
            }
        }
    }


    struct ValueIter {
        cur: ValueRef,
        step: unsafe extern "C" fn(ValueRef) -> ValueRef,
    }

    impl Iterator for ValueIter {
        type Item = ValueRef;

        fn next(&mut self) -> Option<ValueRef> {
            let old = self.cur;
            if !old.is_null() {
                self.cur = unsafe {
                    let step: unsafe extern "C" fn(ValueRef) -> ValueRef =
                        mem::transmute_copy(&self.step);
                    step(old)
                };
                Some(old)
            } else {
                None
            }
        }
    }
}

pub fn trans_crate<'tcx>(analysis: ty::CrateAnalysis<'tcx>)
                         -> (ty::ctxt<'tcx>, CrateTranslation) {
    let ty::CrateAnalysis { ty_cx: tcx, export_map, reachable, name, .. } = analysis;
    let krate = tcx.map.krate();

    // Before we touch LLVM, make sure that multithreading is enabled.
    unsafe {
        use std::sync::{Once, ONCE_INIT};
        static INIT: Once = ONCE_INIT;
        static mut POISONED: bool = false;
        INIT.call_once(|| {
            if llvm::LLVMStartMultithreaded() != 1 {
                // use an extra bool to make sure that all future usage of LLVM
                // cannot proceed despite the Once not running more than once.
                POISONED = true;
            }
        });

        if POISONED {
            tcx.sess.bug("couldn't enable multi-threaded LLVM");
        }
    }

    let link_meta = link::build_link_meta(&tcx.sess, krate, name);

    let codegen_units = tcx.sess.opts.cg.codegen_units;
    let shared_ccx = SharedCrateContext::new(link_meta.crate_name.index(&FullRange),
                                             codegen_units,
                                             tcx,
                                             export_map,
                                             Sha256::new(),
                                             link_meta.clone(),
                                             reachable);

    {
        let ccx = shared_ccx.get_ccx(0);

        // First, verify intrinsics.
        intrinsic::check_intrinsics(&ccx);

        // Next, translate the module.
        {
            let _icx = push_ctxt("text");
            trans_mod(&ccx, &krate.module);
        }
    }

    for ccx in shared_ccx.iter() {
        glue::emit_tydescs(&ccx);
        if ccx.sess().opts.debuginfo != NoDebugInfo {
            debuginfo::finalize(&ccx);
        }
    }

    // Translate the metadata.
    let metadata = write_metadata(&shared_ccx, krate);

    if shared_ccx.sess().trans_stats() {
        let stats = shared_ccx.stats();
        println!("--- trans stats ---");
        println!("n_static_tydescs: {}", stats.n_static_tydescs.get());
        println!("n_glues_created: {}", stats.n_glues_created.get());
        println!("n_null_glues: {}", stats.n_null_glues.get());
        println!("n_real_glues: {}", stats.n_real_glues.get());

        println!("n_fns: {}", stats.n_fns.get());
        println!("n_monos: {}", stats.n_monos.get());
        println!("n_inlines: {}", stats.n_inlines.get());
        println!("n_closures: {}", stats.n_closures.get());
        println!("fn stats:");
        stats.fn_stats.borrow_mut().sort_by(|&(_, insns_a), &(_, insns_b)| {
            insns_b.cmp(&insns_a)
        });
        for tuple in stats.fn_stats.borrow().iter() {
            match *tuple {
                (ref name, insns) => {
                    println!("{} insns, {}", insns, *name);
                }
            }
        }
    }
    if shared_ccx.sess().count_llvm_insns() {
        for (k, v) in shared_ccx.stats().llvm_insns.borrow().iter() {
            println!("{:7} {}", *v, *k);
        }
    }

    let modules = shared_ccx.iter()
        .map(|ccx| ModuleTranslation { llcx: ccx.llcx(), llmod: ccx.llmod() })
        .collect();

    let mut reachable: Vec<String> = shared_ccx.reachable().iter().filter_map(|id| {
        shared_ccx.item_symbols().borrow().get(id).map(|s| s.to_string())
    }).collect();

    // For the purposes of LTO, we add to the reachable set all of the upstream
    // reachable extern fns. These functions are all part of the public ABI of
    // the final product, so LTO needs to preserve them.
    shared_ccx.sess().cstore.iter_crate_data(|cnum, _| {
        let syms = csearch::get_reachable_extern_fns(&shared_ccx.sess().cstore, cnum);
        reachable.extend(syms.into_iter().map(|did| {
            csearch::get_symbol(&shared_ccx.sess().cstore, did)
        }));
    });

    // Make sure that some other crucial symbols are not eliminated from the
    // module. This includes the main function, the crate map (used for debug
    // log settings and I/O), and finally the curious rust_stack_exhausted
    // symbol. This symbol is required for use by the libmorestack library that
    // we link in, so we must ensure that this symbol is not internalized (if
    // defined in the crate).
    reachable.push("main".to_string());
    reachable.push("rust_stack_exhausted".to_string());

    // referenced from .eh_frame section on some platforms
    reachable.push("rust_eh_personality".to_string());
    // referenced from rt/rust_try.ll
    reachable.push("rust_eh_personality_catch".to_string());

    if codegen_units > 1 {
        internalize_symbols(&shared_ccx, &reachable.iter().map(|x| x.clone()).collect());
    }

    let metadata_module = ModuleTranslation {
        llcx: shared_ccx.metadata_llcx(),
        llmod: shared_ccx.metadata_llmod(),
    };
    let formats = shared_ccx.tcx().dependency_formats.borrow().clone();
    let no_builtins = attr::contains_name(krate.attrs.index(&FullRange), "no_builtins");

    let translation = CrateTranslation {
        modules: modules,
        metadata_module: metadata_module,
        link: link_meta,
        metadata: metadata,
        reachable: reachable,
        crate_formats: formats,
        no_builtins: no_builtins,
    };

    (shared_ccx.take_tcx(), translation)
}<|MERGE_RESOLUTION|>--- conflicted
+++ resolved
@@ -2917,13 +2917,8 @@
         }
 
         ref variant => {
-<<<<<<< HEAD
-            ccx.sess().bug(format!("get_item_val(): unexpected variant: {}",
+            ccx.sess().bug(format!("get_item_val(): unexpected variant: {:?}",
                                    variant).index(&FullRange))
-=======
-            ccx.sess().bug(format!("get_item_val(): unexpected variant: {:?}",
-                                   variant)[])
->>>>>>> 44440e5c
         }
     };
 
