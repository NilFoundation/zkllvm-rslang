#rust-clippy
[![Build Status](https://travis-ci.org/Manishearth/rust-clippy.svg?branch=master)](https://travis-ci.org/Manishearth/rust-clippy)

A collection of lints to catch common mistakes and improve your Rust code.

[Jump to usage instructions](#usage)

##Lints
<<<<<<< HEAD
There are 61 lints included in this crate:
=======
There are 60 lints included in this crate:
>>>>>>> b7c6c30c

name                                                                                                   | default | meaning
-------------------------------------------------------------------------------------------------------|---------|------------------------------------------------------------------------------------------------------------------------------------------------------------------------------------------------
[approx_constant](https://github.com/Manishearth/rust-clippy/wiki#approx_constant)                     | warn    | the approximate of a known float constant (in `std::f64::consts` or `std::f32::consts`) is found; suggests to use the constant
[bad_bit_mask](https://github.com/Manishearth/rust-clippy/wiki#bad_bit_mask)                           | warn    | expressions of the form `_ & mask == select` that will only ever return `true` or `false` (because in the example `select` containing bits that `mask` doesn't have)
[box_vec](https://github.com/Manishearth/rust-clippy/wiki#box_vec)                                     | warn    | usage of `Box<Vec<T>>`, vector elements are already on the heap
[cast_possible_truncation](https://github.com/Manishearth/rust-clippy/wiki#cast_possible_truncation)   | allow   | casts that may cause truncation of the value, e.g `x as u8` where `x: u32`, or `x as i32` where `x: f32`
[cast_possible_wrap](https://github.com/Manishearth/rust-clippy/wiki#cast_possible_wrap)               | allow   | casts that may cause wrapping around the value, e.g `x as i32` where `x: u32` and `x > i32::MAX`
[cast_precision_loss](https://github.com/Manishearth/rust-clippy/wiki#cast_precision_loss)             | allow   | casts that cause loss of precision, e.g `x as f32` where `x: u64`
[cast_sign_loss](https://github.com/Manishearth/rust-clippy/wiki#cast_sign_loss)                       | allow   | casts from signed types to unsigned types, e.g `x as u32` where `x: i32`
[cmp_nan](https://github.com/Manishearth/rust-clippy/wiki#cmp_nan)                                     | deny    | comparisons to NAN (which will always return false, which is probably not intended)
[cmp_owned](https://github.com/Manishearth/rust-clippy/wiki#cmp_owned)                                 | warn    | creating owned instances for comparing with others, e.g. `x == "foo".to_string()`
[collapsible_if](https://github.com/Manishearth/rust-clippy/wiki#collapsible_if)                       | warn    | two nested `if`-expressions can be collapsed into one, e.g. `if x { if y { foo() } }` can be written as `if x && y { foo() }`
[empty_loop](https://github.com/Manishearth/rust-clippy/wiki#empty_loop)                               | warn    | empty `loop {}` detected
[eq_op](https://github.com/Manishearth/rust-clippy/wiki#eq_op)                                         | warn    | equal operands on both sides of a comparison or bitwise combination (e.g. `x == x`)
[explicit_counter_loop](https://github.com/Manishearth/rust-clippy/wiki#explicit_counter_loop)         | warn    | for-looping with an explicit counter when `_.enumerate()` would do
[explicit_iter_loop](https://github.com/Manishearth/rust-clippy/wiki#explicit_iter_loop)               | warn    | for-looping over `_.iter()` or `_.iter_mut()` when `&_` or `&mut _` would do
[float_cmp](https://github.com/Manishearth/rust-clippy/wiki#float_cmp)                                 | warn    | using `==` or `!=` on float values (as floating-point operations usually involve rounding errors, it is always better to check for approximate equality within small bounds)
[identity_op](https://github.com/Manishearth/rust-clippy/wiki#identity_op)                             | warn    | using identity operations, e.g. `x + 0` or `y / 1`
[ineffective_bit_mask](https://github.com/Manishearth/rust-clippy/wiki#ineffective_bit_mask)           | warn    | expressions where a bit mask will be rendered useless by a comparison, e.g. `(x | 1) > 2`
[inline_always](https://github.com/Manishearth/rust-clippy/wiki#inline_always)                         | warn    | `#[inline(always)]` is a bad idea in most cases
[iter_next_loop](https://github.com/Manishearth/rust-clippy/wiki#iter_next_loop)                       | warn    | for-looping over `_.next()` which is probably not intended
[len_without_is_empty](https://github.com/Manishearth/rust-clippy/wiki#len_without_is_empty)           | warn    | traits and impls that have `.len()` but not `.is_empty()`
[len_zero](https://github.com/Manishearth/rust-clippy/wiki#len_zero)                                   | warn    | checking `.len() == 0` or `.len() > 0` (or similar) when `.is_empty()` could be used instead
[let_and_return](https://github.com/Manishearth/rust-clippy/wiki#let_and_return)                       | warn    | creating a let-binding and then immediately returning it like `let x = expr; x` at the end of a block
[let_unit_value](https://github.com/Manishearth/rust-clippy/wiki#let_unit_value)                       | warn    | creating a let binding to a value of unit type, which usually can't be used afterwards
[linkedlist](https://github.com/Manishearth/rust-clippy/wiki#linkedlist)                               | warn    | usage of LinkedList, usually a vector is faster, or a more specialized data structure like a VecDeque
[match_ref_pats](https://github.com/Manishearth/rust-clippy/wiki#match_ref_pats)                       | warn    | a match has all arms prefixed with `&`; the match expression can be dereferenced instead
[min_max](https://github.com/Manishearth/rust-clippy/wiki#min_max)                                     | warn    | `min(_, max(_, _))` (or vice versa) with bounds clamping the result to a constant
[modulo_one](https://github.com/Manishearth/rust-clippy/wiki#modulo_one)                               | warn    | taking a number modulo 1, which always returns 0
[mut_mut](https://github.com/Manishearth/rust-clippy/wiki#mut_mut)                                     | allow   | usage of double-mut refs, e.g. `&mut &mut ...` (either copy'n'paste error, or shows a fundamental misunderstanding of references)
[needless_bool](https://github.com/Manishearth/rust-clippy/wiki#needless_bool)                         | warn    | if-statements with plain booleans in the then- and else-clause, e.g. `if p { true } else { false }`
[needless_lifetimes](https://github.com/Manishearth/rust-clippy/wiki#needless_lifetimes)               | warn    | using explicit lifetimes for references in function arguments when elision rules would allow omitting them
[needless_range_loop](https://github.com/Manishearth/rust-clippy/wiki#needless_range_loop)             | warn    | for-looping over a range of indices where an iterator over items would do
[needless_return](https://github.com/Manishearth/rust-clippy/wiki#needless_return)                     | warn    | using a return statement like `return expr;` where an expression would suffice
[non_ascii_literal](https://github.com/Manishearth/rust-clippy/wiki#non_ascii_literal)                 | allow   | using any literal non-ASCII chars in a string literal; suggests using the \\u escape instead
[nonsensical_open_options](https://github.com/Manishearth/rust-clippy/wiki#nonsensical_open_options)   | warn    | nonsensical combination of options for opening a file
[option_unwrap_used](https://github.com/Manishearth/rust-clippy/wiki#option_unwrap_used)               | allow   | using `Option.unwrap()`, which should at least get a better message using `expect()`
[precedence](https://github.com/Manishearth/rust-clippy/wiki#precedence)                               | warn    | catches operations where precedence may be unclear. See the wiki for a list of cases caught
[ptr_arg](https://github.com/Manishearth/rust-clippy/wiki#ptr_arg)                                     | allow   | fn arguments of the type `&Vec<...>` or `&String`, suggesting to use `&[...]` or `&str` instead, respectively
[range_step_by_zero](https://github.com/Manishearth/rust-clippy/wiki#range_step_by_zero)               | warn    | using Range::step_by(0), which produces an infinite iterator
[redundant_closure](https://github.com/Manishearth/rust-clippy/wiki#redundant_closure)                 | warn    | using redundant closures, i.e. `|a| foo(a)` (which can be written as just `foo`)
[redundant_pattern](https://github.com/Manishearth/rust-clippy/wiki#redundant_pattern)                 | warn    | using `name @ _` in a pattern
[result_unwrap_used](https://github.com/Manishearth/rust-clippy/wiki#result_unwrap_used)               | allow   | using `Result.unwrap()`, which might be better handled
[reverse_range_loop](https://github.com/Manishearth/rust-clippy/wiki#reverse_range_loop)               | warn    | Iterating over an empty range, such as `10..0` or `5..5`
[shadow_reuse](https://github.com/Manishearth/rust-clippy/wiki#shadow_reuse)                           | allow   | rebinding a name to an expression that re-uses the original value, e.g. `let x = x + 1`
[shadow_same](https://github.com/Manishearth/rust-clippy/wiki#shadow_same)                             | allow   | rebinding a name to itself, e.g. `let mut x = &mut x`
[shadow_unrelated](https://github.com/Manishearth/rust-clippy/wiki#shadow_unrelated)                   | allow   | The name is re-bound without even using the original value
[should_implement_trait](https://github.com/Manishearth/rust-clippy/wiki#should_implement_trait)       | warn    | defining a method that should be implementing a std trait
[single_match](https://github.com/Manishearth/rust-clippy/wiki#single_match)                           | warn    | a match statement with a single nontrivial arm (i.e, where the other arm is `_ => {}`) is used; recommends `if let` instead
[str_to_string](https://github.com/Manishearth/rust-clippy/wiki#str_to_string)                         | warn    | using `to_string()` on a str, which should be `to_owned()`
[string_add](https://github.com/Manishearth/rust-clippy/wiki#string_add)                               | allow   | using `x + ..` where x is a `String`; suggests using `push_str()` instead
[string_add_assign](https://github.com/Manishearth/rust-clippy/wiki#string_add_assign)                 | allow   | using `x = x + ..` where x is a `String`; suggests using `push_str()` instead
[string_to_string](https://github.com/Manishearth/rust-clippy/wiki#string_to_string)                   | warn    | calling `String.to_string()` which is a no-op
[toplevel_ref_arg](https://github.com/Manishearth/rust-clippy/wiki#toplevel_ref_arg)                   | warn    | An entire binding was declared as `ref`, in a function argument (`fn foo(ref x: Bar)`), or a `let` statement (`let ref x = foo()`). In such cases, it is preferred to take references with `&`.
[type_complexity](https://github.com/Manishearth/rust-clippy/wiki#type_complexity)                     | warn    | usage of very complex types; recommends factoring out parts into `type` definitions
[unicode_not_nfc](https://github.com/Manishearth/rust-clippy/wiki#unicode_not_nfc)                     | allow   | using a unicode literal not in NFC normal form (see http://www.unicode.org/reports/tr15/ for further information)
[unit_cmp](https://github.com/Manishearth/rust-clippy/wiki#unit_cmp)                                   | warn    | comparing unit values (which is always `true` or `false`, respectively)
[unnecessary_mut_passed](https://github.com/Manishearth/rust-clippy/wiki#unnecessary_mut_passed)       | warn    | an argument is passed as a mutable reference although the function/method only demands an immutable reference
[unused_collect](https://github.com/Manishearth/rust-clippy/wiki#unused_collect)                       | warn    | `collect()`ing an iterator without using the result; this is usually better written as a for loop
[while_let_loop](https://github.com/Manishearth/rust-clippy/wiki#while_let_loop)                       | warn    | `loop { if let { ... } else break }` can be written as a `while let` loop
[wrong_pub_self_convention](https://github.com/Manishearth/rust-clippy/wiki#wrong_pub_self_convention) | allow   | defining a public method named with an established prefix (like "into_") that takes `self` with the wrong convention
[wrong_self_convention](https://github.com/Manishearth/rust-clippy/wiki#wrong_self_convention)         | warn    | defining a method named with an established prefix (like "into_") that takes `self` with the wrong convention
[zero_divided_by_zero](https://github.com/Manishearth/rust-clippy/wiki#zero_divided_by_zero)           | warn    | usage of `0.0 / 0.0` to obtain NaN instead of std::f32::NaN or std::f64::NaN
[zero_width_space](https://github.com/Manishearth/rust-clippy/wiki#zero_width_space)                   | deny    | using a zero-width space in a string literal, which is confusing

More to come, please [file an issue](https://github.com/Manishearth/rust-clippy/issues) if you have ideas!

##Usage

Compiler plugins are highly unstable and will only work with a nightly Rust for now. Since stable Rust is backwards compatible, you should be able to compile your stable programs with nightly Rust with clippy plugged in to circumvent this.

Add in your `Cargo.toml`:
```toml
[dependencies]
clippy = "*"
```

You may also use [`cargo clippy`](https://github.com/arcnmx/cargo-clippy), a custom cargo subcommand that runs clippy on a given project.

Sample `main.rs`:
```rust
#![feature(plugin)]

#![plugin(clippy)]


fn main(){
    let x = Some(1u8);
    match x {
        Some(y) => println!("{:?}", y),
        _ => ()
    }
}
```

Produces this warning:
```
src/main.rs:8:5: 11:6 warning: you seem to be trying to use match for destructuring a single type. Consider using `if let`, #[warn(single_match)] on by default
src/main.rs:8     match x {
src/main.rs:9         Some(y) => println!("{:?}", y),
src/main.rs:10         _ => ()
src/main.rs:11     }
src/main.rs:8:5: 11:6 help: Try
if let Some(y) = x { println!("{:?}", y) }
```

You can add options  to `allow`/`warn`/`deny`:
- the whole set using the `clippy` lint group (`#![deny(clippy)]`, etc)
- only some lints (`#![deny(single_match, box_vec)]`, etc)
- `allow`/`warn`/`deny` can be limited to a single function or module using `#[allow(...)]`, etc

Note: `deny` produces errors instead of warnings

To have cargo compile your crate with clippy without needing `#![plugin(clippy)]`
in your code, you can use:

```
cargo rustc -- -L /path/to/clippy_so -Z extra-plugins=clippy
```

*[Note](https://github.com/Manishearth/rust-clippy/wiki#a-word-of-warning):* Be sure that clippy was compiled with the same version of rustc that cargo invokes here!

##License
Licensed under [MPL](https://www.mozilla.org/MPL/2.0/). If you're having issues with the license, let me know and I'll try to change it to something more permissive.<|MERGE_RESOLUTION|>--- conflicted
+++ resolved
@@ -6,11 +6,7 @@
 [Jump to usage instructions](#usage)
 
 ##Lints
-<<<<<<< HEAD
-There are 61 lints included in this crate:
-=======
-There are 60 lints included in this crate:
->>>>>>> b7c6c30c
+There are 62 lints included in this crate:
 
 name                                                                                                   | default | meaning
 -------------------------------------------------------------------------------------------------------|---------|------------------------------------------------------------------------------------------------------------------------------------------------------------------------------------------------
